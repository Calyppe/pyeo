"""
 Right, let's think this through.
 Step -1: Create initial composite with last date (stored in filename?)
 Step 0: Load composite
 Step 1: Download images from last date in composite until present last date
 Step 2: Preprocess each image
 Step 3: Generate cloud mask for each image
For each preprocessed image:
    Step 4: Build stack with composite
    Step 5: Classify stack
    Step 6: Update composite with last cloud-free pixel based on cloud mask
    Step 7: Update last_date of composite
Step 8:
 """

import os, sys
sys.path.insert(0, os.path.abspath(os.path.join(__file__, '..', '..', '..', '..')))
import pyeo.core as pyeo
import configparser
import argparse
import os
import datetime as dt


if __name__ == "__main__":

    do_all = True

    # Reading in config file
    parser = argparse.ArgumentParser(description='Downloads, preprocesses and classifies sentinel 2 images. A directory'
                                                 'structure to contain preprocessed and downloaded files will be'
                                                 ' created at the aoi_root location specified in the config file.')
    parser.add_argument(dest='config_path', action='store', default=r'change_detection.ini',
                        help="A path to a .ini file containing the specification for the job. See "
                             "pyeo/apps/change_detection/change_detection.ini for an example.")
    parser.add_argument('--start_date', dest='start_date', help="Overrides the start date in the config file. Set to "
                                                                "LATEST to get the date of the last merged accquistion")
    parser.add_argument('--end_date', dest='end_date', help="Overrides the end date in the config file. Set to TODAY"
                                                            "to get today's date")
    parser.add_argument('-b', '--build_composite', dest='build_composite', action='store_true', default=False,
                        help="If present, creates a cloud-free (ish) composite between the two dates specified in the "
                             "config file.")
    parser.add_argument('-d', '--download', dest='do_download', action='store_true', default=False)
    parser.add_argument('-p', '--preprocess', dest='do_preprocess', action='store_true',  default=False)
    parser.add_argument('-m', '--merge', dest='do_merge', action='store_true', default=False)
    parser.add_argument('-a', '--mask', dest='do_mask', action='store_true', default=False)
    parser.add_argument('-s', '--stack', dest='do_stack', action='store_true', default=False)
    parser.add_argument('-c', '--classify', dest='do_classify', action='store_true', default=False)
    parser.add_argument('-u', '--update', dest='do_update', action='store_true', default=False)
    parser.add_argument('-r', '--remove', dest='do_delete', action='store_true', default=False)

    args = parser.parse_args()

    # If any processing step args are present, do not assume that we want to do all steps
    if (args.do_download or args.do_preprocess or args.do_merge or args.do_stack or args.do_classify) == True:
        do_all = False

    conf = configparser.ConfigParser()
    conf.read(args.config_path)
    sen_user = conf['sent_2']['user']
    sen_pass = conf['sent_2']['pass']
    project_root = conf['forest_sentinel']['root_dir']
    aoi_path = conf['forest_sentinel']['aoi_path']
    start_date = conf['forest_sentinel']['start_date']
    end_date = conf['forest_sentinel']['end_date']
    log_path = conf['forest_sentinel']['log_path']
    cloud_cover = conf['forest_sentinel']['cloud_cover']
    cloud_certainty_threshold = int(conf['forest_sentinel']['cloud_certainty_threshold'])
    model_path = conf['forest_sentinel']['model']
    sen2cor_path = conf['sen2cor']['path']
    composite_start_date = conf['forest_sentinel']['composite_start']
    composite_end_date = conf['forest_sentinel']['composite_end']
    epsg = int(conf['forest_sentinel']['epsg'])

    pyeo.create_file_structure(project_root)
    log = pyeo.init_log(log_path)

    l1_image_dir = os.path.join(project_root, r"images/L1")
    l2_image_dir = os.path.join(project_root, r"images/L2")
    planet_image_dir = os.path.join(project_root, r"images/planet")
    merged_image_dir = os.path.join(project_root, r"images/merged")
    stacked_image_dir = os.path.join(project_root, r"images/stacked")
    catagorised_image_dir = os.path.join(project_root, r"output/categories")
    probability_image_dir = os.path.join(project_root, r"output/probabilities")
    composite_dir = os.path.join(project_root, r"composite")
    composite_l1_image_dir = os.path.join(project_root, r"composite/L1")
    composite_l2_image_dir = os.path.join(project_root, r"composite/L2")
    composite_merged_dir = os.path.join(project_root, r"composite/merged")

    if args.start_date == "LATEST":
        # This isn't nice, but returns the yyyymmdd string of the latest stacked image
        start_date = pyeo.get_image_acquisition_time(pyeo.sort_by_timestamp(
            [image_name for image_name in os.listdir(stacked_image_dir) if image_name.endswith(".tif")],
            recent_first=True
        )[0]).strftime("%Y%m%d")
    elif args.start_date:
        start_date = args.start_date
    if args.end_date == "TODAY":
        end_date = dt.date.today().strftime("%Y%m%d")
    elif args.end_date:
        end_date = args.end_date

    # Download and build the initial composite. Does not do by default
    if args.build_composite:
        if args.do_download or do_all:
            log.info("Downloading for initial composite between {} and {} with cloud cover <= ()".format(
                composite_start_date, composite_end_date, cloud_cover))
            composite_products = pyeo.check_for_s2_data_by_date(aoi_path, composite_start_date, composite_end_date,
                                                             conf, cloud_cover=cloud_cover)
            pyeo.download_s2_data(composite_products, composite_l1_image_dir, composite_l2_image_dir, source='google')
        if args.do_preprocess or do_all:
            log.info("Preprocessing composite products")
            pyeo.atmospheric_correction(composite_l1_image_dir, composite_l2_image_dir, sen2cor_path,
                                        delete_unprocessed_image=False)
        if args.do_merge or do_all:
            log.info("Aggregating composite layers")
            pyeo.preprocess_sen2_images(composite_l2_image_dir, composite_merged_dir, composite_l1_image_dir,
                                        cloud_certainty_threshold, epsg=epsg)
        log.info("Building initial cloud-free composite")
        pyeo.composite_directory(composite_merged_dir, composite_dir)

    # Query and download all images since last composite
    if args.do_download or do_all:
        products = pyeo.check_for_s2_data_by_date(aoi_path, start_date, end_date, conf, cloud_cover=cloud_cover)
        log.info("Downloading")
        pyeo.download_s2_data(products, l1_image_dir, l2_image_dir, "google")

    # Atmospheric correction
    if args.do_preprocess or do_all:
        log.info("Applying sen2cor")
        pyeo.atmospheric_correction(l1_image_dir, l2_image_dir, sen2cor_path, delete_unprocessed_image=False)

    # Aggregating layers into single image
    if args.do_merge or do_all:
        log.info("Aggregating layers")
        pyeo.preprocess_sen2_images(l2_image_dir, merged_image_dir, l1_image_dir, cloud_certainty_threshold, epsg=epsg)

    log.info("Finding most recent composite")
    latest_composite_name = \
        pyeo.sort_by_timestamp(
            [image_name for image_name in os.listdir(composite_dir) if image_name.endswith(".tif")],
            recent_first=True
        )[0]
    latest_composite_path = os.path.join(composite_dir, latest_composite_name)
    log.info("Most recent composite at {}".format(latest_composite_path))

    log.info("Sorting image list")
    images = \
        pyeo.sort_by_timestamp(
            [image_name for image_name in os.listdir(merged_image_dir) if image_name.endswith(".tif")],
            recent_first=True
        )
    log.info("Images to process: {}".format(images))

    for image in images:
        log.info("Detecting change for {}".format(image))
        new_image_path = os.path.join(merged_image_dir, image)

        # Stack with composite
        if args.do_stack or do_all:
            log.info("Stacking {} with composite {}".format(new_image_path, latest_composite_path))
            new_stack_path = pyeo.stack_image_with_composite(new_image_path, latest_composite_path, stacked_image_dir)

        # Classify with composite
        if args.do_classify or do_all:
            log.info("Classifying with composite")
            new_class_image = os.path.join(catagorised_image_dir, "class_{}".format(os.path.basename(new_stack_path)))
            new_prob_image = os.path.join(probability_image_dir, "prob_{}".format(os.path.basename(new_stack_path)))
            pyeo.classify_image(new_stack_path, model_path, new_class_image, new_prob_image, num_chunks=10, skip_existing = True)

        # Build new composite
        if args.do_update or do_all:
            log.info("Updating composite")
            new_composite_path = os.path.join(
<<<<<<< HEAD
                composite_dir, "composite_"+pyeo.get_sen_2_timestamp(os.path.basename(image)))
=======
                composite_dir, "composite_{}.tif".format(pyeo.get_sen_2_image_timestamp(os.path.basename(image))))
>>>>>>> 3a6295f2
            pyeo.composite_images_with_mask((latest_composite_path, new_image_path), new_composite_path)
            latest_composite_path = new_composite_path

    log.info("***PROCESSING END***")<|MERGE_RESOLUTION|>--- conflicted
+++ resolved
@@ -172,11 +172,7 @@
         if args.do_update or do_all:
             log.info("Updating composite")
             new_composite_path = os.path.join(
-<<<<<<< HEAD
-                composite_dir, "composite_"+pyeo.get_sen_2_timestamp(os.path.basename(image)))
-=======
                 composite_dir, "composite_{}.tif".format(pyeo.get_sen_2_image_timestamp(os.path.basename(image))))
->>>>>>> 3a6295f2
             pyeo.composite_images_with_mask((latest_composite_path, new_image_path), new_composite_path)
             latest_composite_path = new_composite_path
 
