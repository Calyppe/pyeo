import pdb

import os
import sys
import logging
import datetime as dt
import glob
import re
import configparser
from sentinelhub import download_safe_format
from sentinelsat import SentinelAPI, geojson_to_wkt, read_geojson
import subprocess
import gdal
from osgeo import ogr, osr
import numpy as np
import numpy.ma as ma
import tempfile
from tempfile import TemporaryDirectory
import sklearn.ensemble as ens
from sklearn.model_selection import cross_val_score
from skimage import morphology as morph
import scipy.sparse as sp
import joblib
import shutil
import zipfile

import json
import csv
import requests


try:
    from google.cloud import storage
    from google.cloud.exceptions import ServiceUnavailable
except ModuleNotFoundError:
    print("google-cloud-storage required for Google downloads. Try pip install google-cloud-storage")

try:
    import tenacity
    from planet import api as planet_api
    from multiprocessing.dummy import Pool
except ModuleNotFoundError:
    print("Tenacity, Planet and Multiprocessing are required for Planet data downloading")


class ForestSentinelException(Exception):
    pass


class StackImagesException(ForestSentinelException):
    pass


class CreateNewStacksException(ForestSentinelException):
    pass


class StackImageException(ForestSentinelException):
    pass


class BadS2Exception(ForestSentinelException):
    pass


class BadGoogleURLExceeption(ForestSentinelException):
    pass


class BadDataSourceExpection(ForestSentinelException):
    pass


class FMaskException(ForestSentinelException):
    pass


def sent2_query(user, passwd, geojsonfile, start_date, end_date, cloud=50):
    """


    From Geospatial Learn by Ciaran Robb, embedded here for portability.

    Produces a dict of sentinel-2 IDs and

    Notes
    -----------


    Parameters
    -----------

    user : string
           username for esa hub

    passwd : string
             password for hub

    geojsonfile : string
                  AOI polygon of interest in EPSG 4326

    start_date : string
                 date of beginning of search

    end_date : string
               date of end of search

    cloud : string (optional)
            include a cloud filter in the search


    """
    ##set up your copernicus username and password details, and copernicus download site... BE CAREFUL if you share this script with others though!
    log = logging.getLogger(__name__)
    api = SentinelAPI(user, passwd)
    footprint = geojson_to_wkt(read_geojson(geojsonfile))
    log.info("Sending query:\nfootprint: {}\nstart_date: {}\nend_date: {}\n cloud_cover: {} ".format(
        footprint, start_date, end_date, cloud))
    products = api.query(footprint,
                         date=(start_date, end_date), platformname="Sentinel-2",
                         cloudcoverpercentage="[0 TO {}]".format(cloud))
    return products


def init_log(log_path):
    """Sets up the log format and log handlers; one for stdout and to write to a file, 'log_path'.
     Returns the log for the calling script"""
    logging.basicConfig(format="%(asctime)s: %(levelname)s: %(message)s")
    formatter = logging.Formatter("%(asctime)s: %(levelname)s: %(message)s")
    log = logging.getLogger(__name__)
    log.setLevel(logging.DEBUG)
    file_handler = logging.FileHandler(log_path)
    file_handler.setLevel(logging.DEBUG)
    file_handler.setFormatter(formatter)
    log.addHandler(file_handler)
    log.info("****PROCESSING START****")
    return log


def create_file_structure(root):
    """Creates the file structure if it doesn't exist already"""
    os.chdir(root)
    dirs = [
        "images/",
        "images/L1/",
        "images/L2/",
        "images/merged/",
        "images/stacked/",
        "images/planet/",
        "composite/",
        "composite/L1",
        "composite/L2",
        "composite/merged",
        "output/",
        "output/categories",
        "output/probabilities",
        "output/report_image",
        "output/display_images",
        "log/"
    ]
    for dir in dirs:
        try:
            os.mkdir(dir)
        except FileExistsError:
            pass


def read_aoi(aoi_path):
    """Opens the geojson file for the aoi. If FeatureCollection, return the first feature."""
    with open(aoi_path ,'r') as aoi_fp:
        aoi_dict = json.load(aoi_fp)
        if aoi_dict["type"] == "FeatureCollection":
            aoi_dict = aoi_dict["features"][0]
        return aoi_dict


def check_for_new_s2_data(aoi_path, aoi_image_dir, conf):
    """Checks the S2 API for new data; if it's there, return the result"""
    # TODO: This isn't breaking properly on existing imagery
    # TODO: In fact, just clean this up completely, it's a bloody mess.
    # set up API for query
    log = logging.getLogger(__name__)
    user = conf['sent_2']['user']
    password = conf['sent_2']['pass']
    # Get last downloaded map date
    file_list = os.listdir(aoi_image_dir)
    datetime_regex = r"\d{8}T\d{6}"     # Regex that matches an S2 timestamp
    date_matches = re.finditer(datetime_regex, file_list.__str__())
    try:
        dates = [dt.datetime.strptime(date.group(0), '%Y%m%dT%H%M%S') for date in date_matches]
        last_date = max(dates)
        # Do the query
        result = sent2_query(user, password, aoi_path,
                             last_date.isoformat(timespec='seconds')+'Z',
                             dt.datetime.today().isoformat(timespec='seconds')+'Z')
        return result
    except ValueError:
        log.error("aoi_image_dir empty, please add a starting image")
        sys.exit(1)


def check_for_s2_data_by_date(aoi_path, start_date, end_date, conf, cloud_cover=50):
    log = logging.getLogger(__name__)
    log.info("Querying for imagery between {} and {} for aoi {}".format(start_date, end_date, aoi_path))
    user = conf['sent_2']['user']
    password = conf['sent_2']['pass']
    start_timestamp = dt.datetime.strptime(start_date, '%Y%m%d').isoformat(timespec='seconds')+'Z'
    end_timestamp = dt.datetime.strptime(end_date, '%Y%m%d').isoformat(timespec='seconds')+'Z'
    result = sent2_query(user, password, aoi_path, start_timestamp, end_timestamp, cloud=cloud_cover)
    log.info("Search returned {} images".format(len(result)))
    return result


def download_s2_data(new_data, out_folder, l2_dir=None, source='scihub', user=None, passwd=None):
    """Downloads S2 imagery from AWS, google_cloud or scihub. new_data is a dict from Sentinel_2. If l2_dir is given,
    will check that directory for existing imagery and skip if exists."""
    log = logging.getLogger(__name__)
    for image_uuid in new_data:
        l1_path = os.path.join(out_folder, new_data[image_uuid]['identifier'])
        if check_for_invalid_l1_data(l1_path) == 1:
            log.info("L1 imagery exists, skipping download")
            continue
        if l2_dir:
            l2_path = os.path.join(l2_dir, new_data[image_uuid]['identifier'].replace("MSIL1C", "MSIL2A")+".SAFE")
            log.info("Checking {} for existing L2 imagery".format(l2_path))
            if os.path.isdir(l2_path):
                log.info("L2 imagery exists, skipping download.")
                continue
        log.info("Downloading {} from {}".format(new_data[image_uuid]['identifier'], source))
        if source=='aws':
            download_safe_format(product_id=new_data[image_uuid]['identifier'], folder=out_folder)
        elif source=='google':
            download_from_google_cloud([new_data[image_uuid]['identifier']], out_folder=out_folder)
        elif source=="scihub":
            download_from_scihub(image_uuid, out_folder, user, passwd)
        else:
            log.error("Invalid data source; valid values are 'aws', 'google' and 'scihub'")
            raise BadDataSourceExpection


def download_from_scihub(product_uuid, out_folder, user, passwd):
    """Downloads and unzips product_uuid from scihub"""
    log = logging.getLogger(__name__)
    api = SentinelAPI(user, passwd)
    log.info("Downloading {} from scihub".format(product_uuid))
    prod = api.download(product_uuid, out_folder)
    if not prod:
        log.error("{} failed to download".format(product_uuid))
    zip_path = os.path.join(out_folder, prod['title']+".zip")
    log.info("Unzipping {} to {}".format(zip_path, out_folder))
    zip_ref = zipfile.ZipFile(zip_path, 'r')
    zip_ref.extractall(out_folder)
    zip_ref.close()
    log.info("Removing {}".format(zip_path))
    os.remove(zip_path)


@tenacity.retry(
    wait=tenacity.wait_exponential(),
    stop=tenacity.stop_after_delay(10000),
    retry=tenacity.retry_if_exception_type(ServiceUnavailable)
)
def download_from_google_cloud(product_ids, out_folder, redownload = False):
    """Passed a list of S2 product ids , downloads them into out_for"""
    log = logging.getLogger(__name__)
    log.info("Downloading following products from Google Cloud:".format(product_ids))
    storage_client = storage.Client()
    bucket = storage_client.get_bucket("gcp-public-data-sentinel-2")
    for safe_id in product_ids:
        if not safe_id.endswith(".SAFE"):
            safe_id = safe_id+".SAFE"
        if check_for_invalid_l1_data(os.path.join(out_folder, safe_id)) and not redownload:
            log.info("File exists, skipping.")
            return
        if redownload:
            log.info("Removing {}".format(os.path.join(out_folder, safe_id)))
            shutil.rmtree(os.path.join(out_folder, safe_id))
        tile_id = get_sen_2_image_tile(safe_id)
        utm_zone = tile_id[1:3]
        lat_band = tile_id[3]
        grid_square = tile_id[4:6]
        object_prefix = r"tiles/{}/{}/{}/{}/".format(
            utm_zone, lat_band, grid_square, safe_id
        )
        object_iter = bucket.list_blobs(prefix=object_prefix, delimiter=None)
        if object_iter.num_results == 0:
            log.error("{} missing from Google Cloud, continuing".format(safe_id))
            continue
        for s2_object in object_iter:
            download_blob_from_google(bucket, object_prefix, out_folder, s2_object)
        # Need to make these two empty folders for sen2cor to work properly
        try:
            os.mkdir(os.path.join(os.path.abspath(out_folder), safe_id, "AUX_DATA"))
            os.mkdir(os.path.join(os.path.abspath(out_folder), safe_id, "HTML"))
        except FileExistsError:
            pass


@tenacity.retry(
    wait=tenacity.wait_exponential(),
    stop=tenacity.stop_after_delay(10000),
    retry=tenacity.retry_if_exception_type(ServiceUnavailable)
)
def download_blob_from_google(bucket, object_prefix, out_folder, s2_object):

    blob = bucket.get_blob(s2_object.name)
    object_out_path = os.path.join(
        os.path.abspath(out_folder),
        s2_object.name.replace(os.path.dirname(object_prefix.rstrip('/')), "").strip('/')
    )
    os.makedirs(os.path.dirname(object_out_path), exist_ok=True)
    log.info("Downloading from {} to {}".format(s2_object, object_out_path))
    with open(object_out_path, 'w+b') as f:
        blob.download_to_file(f)



def load_api_key(path_to_api):
    """Returns an API key from a single-line text file containing that API"""
    with open(path_to_api, 'r') as api_file:
        return api_file.read()


def get_planet_product_path(planet_dir, product):
    """Returns the path to a Planet product within a Planet directory"""
    planet_folder = os.path.dirname(planet_dir)
    product_file = glob.glob(planet_folder + '*' + product)
    return os.path.join(planet_dir, product_file)


def download_planet_image_on_day(aoi_path, date, out_path, api_key, item_type="PSScene4Band", search_name="auto",
                 asset_type="analytic", threads=5):
    """Queries and downloads all images on the date in the aoi given"""
    log = logging.getLogger(__name__)
    start_time = date + "T00:00:00.000Z"
    end_time = date + "T23:59:59.000Z"
    try:
        planet_query(aoi_path, start_time, end_time, out_path, api_key, item_type, search_name, asset_type, threads)
    except IndexError:
        log.warning("IndexError exception; likely no imagery available for chosen date")


def planet_query(aoi_path, start_date, end_date, out_path, api_key, item_type="PSScene4Band", search_name="auto",
                 asset_type="analytic", threads=5):
    """
    Downloads data from Planetlabs for a given time period in the given AOI

    Parameters
    ----------
    aoi : str
        Filepath of a single-polygon geojson containing the aoi

    start_date : str
        the inclusive start of the time window in UTC format

    end_date : str
        the inclusive end of the time window in UTC format

    out_path : filepath-like object
        A path to the output folder
        Any identically-named imagery will be overwritten

    item_type : str
        Image type to download (see Planet API docs)

    search_name : str
        A name to refer to the search (required for large searches)

    asset_type : str
        Planet asset type to download (see Planet API docs)

    threads : int
        The number of downloads to perform concurrently

    Notes
    -----
    IMPORTANT: Will not run for searches returning greater than 250 items.

    """
    feature = read_aoi(aoi_path)
    aoi = feature['geometry']
    session = requests.Session()
    session.auth = (api_key, '')
    search_request = build_search_request(aoi, start_date, end_date, item_type, search_name)
    search_result = do_quick_search(session, search_request)

    thread_pool = Pool(threads)
    threaded_dl = lambda item: activate_and_dl_planet_item(session, item, asset_type, out_path)
    thread_pool.map(threaded_dl, search_result)


def build_search_request(aoi, start_date, end_date, item_type, search_name):
    """Builds a search request for the planet API"""
    date_filter = planet_api.filters.date_range("acquired", gte=start_date, lte=end_date)
    aoi_filter = planet_api.filters.geom_filter(aoi)
    query = planet_api.filters.and_filter(date_filter, aoi_filter)
    search_request = planet_api.filters.build_search_request(query, [item_type])
    search_request.update({'name': search_name})
    return search_request


def do_quick_search(session, search_request):
    """Tries the quick search; returns a dict of features"""
    search_url = "https://api.planet.com/data/v1/quick-search"
    search_request.pop("name")
    print("Sending quick search")
    search_result = session.post(search_url, json=search_request)
    if search_result.status_code >= 400:
        raise requests.ConnectionError
    return search_result.json()["features"]


def do_saved_search(session, search_request):
    """Does a saved search; this doesn't seem to work yet."""
    search_url = "https://api.planet.com/data/v1/searches/"
    search_response = session.post(search_url, json=search_request)
    search_id = search_response.json()['id']
    if search_response.json()['_links'].get('_next_url'):
        return get_paginated_items(session)
    else:
        search_url = "https://api-planet.com/data/v1/searches/{}/results".format(search_id)
        response = session.get(search_url)
        items = response.content.json()["features"]
        return items


def get_paginated_items(session, search_id):
    """Let's leave this out for now."""
    raise Exception("pagination not handled yet")


class TooManyRequests(requests.RequestException):
    """Too many requests; do exponential backoff"""


@tenacity.retry(
    wait=tenacity.wait_exponential(),
    stop=tenacity.stop_after_delay(10000),
    retry=tenacity.retry_if_exception_type(TooManyRequests)
)
def activate_and_dl_planet_item(session, item, asset_type, file_path):
    """Activates and downloads a single planet item"""
    log = logging.getLogger(__name__)
    #  TODO: Implement more robust error handling here (not just 429)
    item_id = item["id"]
    item_type = item["properties"]["item_type"]
    item_url = "https://api.planet.com/data/v1/"+ \
        "item-types/{}/items/{}/assets/".format(item_type, item_id)
    item_response = session.get(item_url)
    log.info("Activating " + item_id)
    activate_response = session.post(item_response.json()[asset_type]["_links"]["activate"])
    while True:
        status = session.get(item_url)
        if status.status_code == 429:
            log.warning("ID {} too fast; backing off".format(item_id))
            raise TooManyRequests
        if status.json()[asset_type]["status"] == "active":
            break
    dl_link = status.json()[asset_type]["location"]
    item_fp = os.path.join(file_path, item_id + ".tif")
    log.info("Downloading item {} from {} to {}".format(item_id, dl_link, item_fp))
    # TODO Do we want the metadata in a separate file as well as embedded in the geotiff?
    with open(item_fp, 'wb+') as fp:
        image_response = session.get(dl_link)
        if image_response.status_code == 429:
            raise TooManyRequests
        fp.write(image_response.content)    # Don't like this; it might store the image twice. Check.
        log.info("Item {} download complete".format(item_id))


def apply_sen2cor(image_path, sen2cor_path, delete_unprocessed_image=False):
    """Applies sen2cor to the SAFE file at image_path. Returns the path to the new product."""
    # Here be OS magic. Since sen2cor runs in its own process, Python has to spin around and wait
    # for it; since it's doing that, it may as well be logging the output from sen2cor. This
    # approach can be multithreaded in future to process multiple image (1 per core) but that
    # will take some work to make sure they all finish before the program moves on.
    log = logging.getLogger(__name__)
    # added sen2cor_path by hb91
    log.info("calling subprocess: {}".format([sen2cor_path, image_path]))
    sen2cor_proc = subprocess.Popen([sen2cor_path, image_path],
                                    stdout=subprocess.PIPE, stderr=subprocess.PIPE,
                                    universal_newlines=True)

    while True:
        nextline = sen2cor_proc.stdout.readline()
        if len(nextline) > 0:
            log.info(nextline)
        if nextline == '' and sen2cor_proc.poll() is not None:
            break
        if "CRITICAL" in nextline:
            #log.error(nextline)
            raise subprocess.CalledProcessError(-1, "L2A_Process")

    log.info("sen2cor processing finished for {}".format(image_path))
    log.info("Validating:")
    if not check_for_invalid_l2_data(image_path.replace("MSIL1C", "MSIL2A")):
        log.error("10m imagery not present in {}".format(image_path.replace("MSIL1C", "MSIL2A")))
        raise BadS2Exception
    if delete_unprocessed_image:
            log.info("removing {}".format(image_path))
            shutil.rmtree(image_path)
    return image_path.replace("MSIL1C", "MSIL2A")


def apply_fmask(in_safe_dir, out_file, fmask_command="fmask_sentinel2Stacked.py"):
    """Calls fmask to create a new mask for L1 data"""
    # For reasons known only to the spirits, calling subprocess.run from within this function on a HPC cause the PATH
    # to be prepended with a Windows "eoenv\Library\bin;" that breaks the environment. What follows is a large kludge.
    if "torque" in os.getenv("PATH"):  # Are we on a HPC? If so, give explicit path to fmask
        fmask_command = "/data/clcr/shared/miniconda3/envs/eoenv/bin/fmask_sentinel2Stacked.py"
    log = logging.getLogger(__name__)
    args = [
        fmask_command,
        "-o", out_file,
        "--safedir", in_safe_dir
    ]
    log.info("Creating fmask from {}, output at {}".format(in_safe_dir, out_file))
    # pdb.set_trace()
    fmask_proc = subprocess.Popen(args, stdout=subprocess.PIPE, stderr=subprocess.PIPE, universal_newlines=True)
    while True:
        nextline = fmask_proc.stdout.readline()
        if len(nextline) > 0:
            log.info(nextline)
        if nextline == '' and fmask_proc.poll() is not None:
            break


def atmospheric_correction(in_directory, out_directory, sen2cor_path, delete_unprocessed_image=False):
    """Applies Sen2cor cloud correction to level 1C images"""
    log = logging.getLogger(__name__)
    images = [image for image in os.listdir(in_directory)
              if image.startswith('MSIL1C', 4)]
    # Opportunity for multithreading here
    for image in images:
        log.info("Atmospheric correction of {}".format(image))
        image_path = os.path.join(in_directory, image)
        #image_timestamp = get_sen_2_image_timestamp(image)
        if glob.glob(os.path.join(out_directory, image.replace("MSIL1C", "MSIL2A"))):
            log.warning("{} exists. Skipping.".format(image.replace("MSIL1C", "MSIL2A")))
            continue
        try:
            l2_path = apply_sen2cor(image_path, sen2cor_path, delete_unprocessed_image=delete_unprocessed_image)
        except (subprocess.CalledProcessError, BadS2Exception):
            log.error("Atmospheric correction failed for {}. Moving on to next image.".format(image))
            pass
        else:
            l2_name = os.path.basename(l2_path)
            log.info("L2  path: {}".format(l2_path))
            log.info("New path: {}".format(os.path.join(out_directory, l2_name)))
            os.rename(l2_path, os.path.join(out_directory, l2_name))


def check_for_invalid_l2_data(l2_SAFE_file, resolution="10m"):
    """Checks the existance of the specified resolution of imagery. Returns a True-value with a warning if passed
    an invalid SAFE directory; this will prevent disconnected files from being deleted.
    Retuns 1 if imagery is valid, 0 if not and 2 if not a safe-file"""
    log = logging.getLogger(__name__)
    if not l2_SAFE_file.endswith(".SAFE") or "L2A" not in l2_SAFE_file:
        log.info("{} is not a valid L2 file")
        return 2
    log.info("Checking {} for incomplete {} imagery".format(l2_SAFE_file, resolution))
    granule_path = r"GRANULE/*/IMG_DATA/R{}/*_B0[8,4,3,2]_*.jp2".format(resolution)
    image_glob = os.path.join(l2_SAFE_file, granule_path)
    if glob.glob(image_glob):
        return 1
    else:
        return 0


def check_for_invalid_l1_data(l1_SAFE_file):
    """Checks the existance of the specified resolution of imagery. Returns True with a warning if passed
    an invalid SAFE directory; this will prevent disconnected files from being deleted.
    Retuns 1 if imagery is valid, 0 if not and 2 if not a safe-file"""
    log = logging.getLogger(__name__)
    if not l1_SAFE_file.endswith(".SAFE") or "L1C" not in l1_SAFE_file:
        log.info("{} is not a valid L1 file")
        return 2
    log.info("Checking {} for incomplete imagery".format(l1_SAFE_file))
    granule_path = r"GRANULE/*/IMG_DATA/*_B0[8,4,3,2]_*.jp2"
    image_glob = os.path.join(l1_SAFE_file, granule_path)
    if glob.glob(image_glob):
        return 1
    else:
        return 0


def clean_l2_data(l2_SAFE_file, resolution="10m", warning=True):
    """Removes any directories that don't have band 2, 3, 4 or 8 in the specified resolution folder
    If warning=True, prompts first."""
    log = logging.getLogger(__name__)
    is_valid = check_for_invalid_l2_data(l2_SAFE_file, resolution)
    if not is_valid:
        if warning:
            if not input("About to delete {}: Y/N?".format(l2_SAFE_file)).upper().startswith("Y"):
                return
        log.warning("Removing {}".format(l2_SAFE_file))
        shutil.rmtree(l2_SAFE_file)


def clean_l2_dir(l2_dir, resolution="10m", warning=True):
    """Calls clean_l2_data on every SAFE file in l2_dir"""
    log = logging.getLogger(__name__)
    log.info("Scanning {} for incomplete SAFE files".format(l2_dir))
    for safe_file_path in [os.path.join(l2_dir, safe_file_name) for safe_file_name in os.listdir(l2_dir)]:
        clean_l2_data(safe_file_path, resolution, warning)


def clean_aoi(aoi_dir, images_to_keep = 4, warning=True):
    """Removes all but the last images_to_keep newest images in the L1, L2, merged, stacked and
    composite directories. Will not affect the output folder."""
    l1_list = sort_by_timestamp(os.listdir(os.path.join(aoi_dir, "images/L1")), recent_first=True)
    l2_list = sort_by_timestamp(os.listdir(os.path.join(aoi_dir, "images/L2")), recent_first=True)
    comp_l1_list = sort_by_timestamp(os.listdir(os.path.join(aoi_dir, "composite/L2")), recent_first=True)
    comp_l2_list = sort_by_timestamp(os.listdir(os.path.join(aoi_dir, "composite/L2")), recent_first=True)
    merged_list = sort_by_timestamp(
        [image for image in os.listdir(os.path.join(aoi_dir, "images/merged")) if image.endswith(".tif")],
        recent_first=True)
    stacked_list = sort_by_timestamp(
        [image for image in os.listdir(os.path.join(aoi_dir, "images/stacked")) if image.endswith(".tif")],
        recent_first=True)
    comp_merged_list = sort_by_timestamp(
        [image for image in os.listdir(os.path.join(aoi_dir, "composite/merged")) if image.endswith(".tif")],
        recent_first=True)
    for image_list in (l1_list, l2_list, comp_l1_list, comp_l2_list):
        for safe_file in image_list[images_to_keep:]:
            os.rmdir(safe_file)
    for image_list in (merged_list, stacked_list, comp_merged_list):
        for image in image_list[images_to_keep:]:
            os.remove(image)
            os.remove(image.rsplit('.')(0)+".msk")


def create_matching_dataset(in_dataset, out_path,
                            format="GTiff", bands=1, datatype = None):
    """Creates an empty gdal dataset with the same dimensions, projection and geotransform. Defaults to 1 band.
    Datatype is set from the first layer of in_dataset if unspecified"""
    driver = gdal.GetDriverByName(format)
    if datatype is None:
        datatype = in_dataset.GetRasterBand(1).DataType
    out_dataset = driver.Create(out_path,
                                xsize=in_dataset.RasterXSize,
                                ysize=in_dataset.RasterYSize,
                                bands=bands,
                                eType=datatype)
    out_dataset.SetGeoTransform(in_dataset.GetGeoTransform())
    out_dataset.SetProjection(in_dataset.GetProjection())
    return out_dataset


def create_new_stacks(image_dir, stack_dir):
    """
    Creates new stacks with with adjacent image acquisition dates. Threshold; how small a part
    of the latest_image will be before it's considered to be fully processed.
    New_image_name must exist inside image_dir.

    Step 1: Sort directory as follows:
            Relative Orbit number (RO4O), then Tile Number (T15PXT), then
            Datatake sensing start date (YYYYMMDD) and time(THHMMSS).
            newest first.
    Step 2: For each tile number:
            new_data_polygon = bounds(new_image_name)
    Step 3: For each tiff image coverring that tile, work backwards in time:
            a. Check if it intersects new_data_polygon
            b. If it does
               - add to a to_be_stacked list,
               - subtract it's bounding box from new_data_polygon.
            c. If new_data_polygon drops having a total area less than threshold, stop.
    Step 4: Stack new rasters for each tile in new_data list.
    """
    log = logging.getLogger(__name__)
    new_images = []
    tiles = get_sen_2_tiles(image_dir)
    tiles = list(set(tiles)) # eliminate duplicates
    n_tiles = len(tiles)
    log.info("Found {} unique tile IDs for stacking:".format(n_tiles))
    for tile in tiles:
        log.info("   {}".format(tile))  # Why in its own loop?
    for tile in tiles:
        log.info("Tile ID for stacking: {}".format(tile))
        safe_files = glob.glob(os.path.join(image_dir, "*" + tile + "*.tif")) # choose all files with that tile ID
        if len(safe_files) == 0:
            raise CreateNewStacksException("Image_dir is empty: {}".format(os.path.join(image_dir, tile + "*.tif")))
        else:
            safe_files = sort_by_timestamp(safe_files)
            log.info("Image file list for pairwise stacking for this tile:")
            for file in safe_files:
                log.info("   {}".format(file))
            latest_image_path = safe_files[0]
            for image in safe_files[1:]:
                new_images.append(stack_old_and_new_images(image, latest_image_path, stack_dir))
                latest_image_path = image
    return new_images


def get_sen_2_tiles(image_dir):
    """
    gets the list of tiles present in the directory
    """
    image_files = glob.glob(os.path.join(image_dir, "*.tif"))
    if len(image_files) == 0:
        raise CreateNewStacksException("Image_dir is empty")
    else:
        tiles = []
        for image_file in image_files:
            tile = get_sen_2_image_tile(image_file)
            tiles.append(tile)
    return tiles


def sort_by_timestamp(strings, recent_first=True):
    """Takes a list of strings that contain sen2 timestamps and returns them sorted, most recent first. Does not
    guarantee ordering of strings with the same timestamp. Removes any string that does not contain a timestamp"""
    strings = list(filter(get_image_acquisition_time, strings))
    strings.sort(key=lambda x: get_image_acquisition_time(x), reverse=recent_first)
    return strings


def get_image_acquisition_time(image_name):
    """Gets the datetime object from a .safe filename of a planet image. No test. Returns None if no timestamp present"""
    try:
        return dt.datetime.strptime(get_sen_2_image_timestamp(image_name), '%Y%m%dT%H%M%S')
    except AttributeError:
        return None




def get_preceding_image_path(target_image_name, search_dir):
    """Gets the path to the image in search_dir preceding the image called image_name"""
    target_time = get_image_acquisition_time(target_image_name)
    image_paths = sort_by_timestamp(os.listdir(search_dir), recent_first=True) # Sort image list newest first
    for image_path in image_paths:   # Walk through newest to oldest
        accq_time = get_image_acquisition_time(image_path)   # Get this image time
        if accq_time < target_time:   # If this image is older than the target image, return it.
            return os.path.join(search_dir, image_path)
    raise FileNotFoundError("No image older than {}".format(target_image_name))



def open_dataset_from_safe(safe_file_path, band, resolution = "10m"):
    """Opens a dataset given a safe file. Give band as a string."""
    image_glob = r"GRANULE/*/IMG_DATA/R{}/*_{}_{}.jp2".format(resolution, band, resolution)
    # edited by hb91
    #image_glob = r"GRANULE/*/IMG_DATA/*_{}.jp2".format(band)
    fp_glob = os.path.join(safe_file_path, image_glob)
    image_file_path = glob.glob(fp_glob)
    out = gdal.Open(image_file_path[0])
    return out


def preprocess_sen2_images(l2_dir, out_dir, l1_dir, cloud_threshold=60, buffer_size=0, epsg=None):
    """For every .SAFE folder in in_dir, stacks band 2,3,4 and 8  bands into a single geotif, creates a cloudmask from
    the combined fmask and sen2cor cloudmasks and reprojects to a given EPSG if provided"""
    log = logging.getLogger(__name__)
    safe_file_path_list = [os.path.join(l2_dir, safe_file_path) for safe_file_path in os.listdir(l2_dir)]
    for l2_safe_file in safe_file_path_list:
        with TemporaryDirectory() as temp_dir:
            log.info("----------------------------------------------------")
            log.info("Merging 10m bands in SAFE dir: {}".format(l2_safe_file))
            temp_path = os.path.join(temp_dir, get_sen_2_granule_id(l2_safe_file)) + ".tif"
            log.info("Output file: {}".format(temp_path))
            stack_sentinel_2_bands(l2_safe_file, temp_path, band='10m')

            #pdb.set_trace()

            log.info("Creating cloudmask for {}".format(temp_path))
            l1_safe_file = get_l1_safe_file(l2_safe_file, l1_dir)
            mask_path = get_mask_path(temp_path)
            create_mask_from_sen2cor_and_fmask(l1_safe_file, l2_safe_file, mask_path, buffer_size=buffer_size)
            log.info("Cloudmask created")

            out_path = os.path.join(out_dir, os.path.basename(temp_path))
            out_mask_path = os.path.join(out_dir, os.path.basename(mask_path))

            if epsg:
                log.info("Reprojecting images to {}".format(epsg))
                proj = osr.SpatialReference()
                proj.ImportFromEPSG(epsg)
                wkt = proj.ExportToWkt()
                reproject_image(temp_path, out_path, wkt)
                reproject_image(mask_path, out_mask_path, wkt)
            else:
                log.info("Moving images to {}".format(out_dir))
                shutil.move(temp_path, out_path)
                shutil.move(mask_path, out_mask_path)


def stack_sentinel_2_bands(safe_dir, out_image_path, band = "10m"):
    """Stacks the contents of a .SAFE granule directory into a single geotiff"""
    log = logging.getLogger(__name__)
    granule_path = r"GRANULE/*/IMG_DATA/R{}/*_B0[8,4,3,2]_{}.jp2".format(band, band)
    image_glob = os.path.join(safe_dir, granule_path)
    file_list = glob.glob(image_glob)
    file_list.sort()   # Sorting alphabetically gives the right order for bands
    if not file_list:
        log.error("No 10m imagery present in {}".format(safe_dir))
        raise BadS2Exception
    stack_images(file_list, out_image_path, geometry_mode="intersect")
    return out_image_path


def stack_old_and_new_images(old_image_path, new_image_path, out_dir, create_combined_mask=True):
    """
    Stacks two images with the same tile
    Names the result with the two timestamps.
    First, decompose the granule ID into its components:
    e.g. S2A, MSIL2A, 20180301, T162211, N0206, R040, T15PXT, 20180301, T194348
    are the mission ID(S2A/S2B), product level(L2A), datatake sensing start date (YYYYMMDD) and time(THHMMSS),
    the Processing Baseline number (N0206), Relative Orbit number (RO4O), Tile Number field (T15PXT),
    followed by processing run date and then time
    """
    log = logging.getLogger(__name__)
    tile_old = get_sen_2_image_tile(old_image_path)
    tile_new = get_sen_2_image_tile(new_image_path)
    if (tile_old == tile_new):
        log.info("Stacking {} and".format(old_image_path))
        log.info("         {}".format(new_image_path))
        old_timestamp = get_sen_2_image_timestamp(os.path.basename(old_image_path))
        new_timestamp = get_sen_2_image_timestamp(os.path.basename(new_image_path))
        out_path = os.path.join(out_dir, tile_new + '_' + old_timestamp + '_' + new_timestamp)
        log.info("Output stacked file: {}".format(out_path + ".tif"))
        stack_images([old_image_path, new_image_path], out_path + ".tif")
        if create_combined_mask:
            out_mask_path = out_path + ".msk"
            old_mask_path = get_mask_path(old_image_path)
            new_mask_path = get_mask_path(new_image_path)
            combine_masks([old_mask_path, new_mask_path], out_mask_path, combination_func="and", geometry_func="intersect")
        return out_path + ".tif"
    else:
        log.error("Tiles  of the two images do not match. Aborted.")


def stack_image_with_composite(image_path, composite_path, out_dir, create_combined_mask=True, skip_if_exists=True):
    """Stacks an image with a cloud-free composite"""
    log = logging.getLogger(__name__)
    log.info("Stacking {} with composite {}".format(image_path, composite_path))
    composite_timestamp = get_sen_2_image_timestamp(composite_path)
    image_timestamp = get_sen_2_image_timestamp(image_path)
    tile = get_sen_2_image_tile(image_path)
    out_filename = "composite_{}_{}_{}.tif".format(tile, composite_timestamp, image_timestamp)
    out_path = os.path.join(out_dir, out_filename)
    if os.path.exists(out_path) and skip_if_exists:
        log.info("{} exists, skipping".format(out_path))
        return out_path
    stack_images([composite_path, image_path], out_path)
    if create_combined_mask:
        out_mask_path = out_path.rsplit('.')[0] + ".msk"
        image_mask_path = get_mask_path(image_path)
        comp_mask_path = get_mask_path(composite_path)
        combine_masks([comp_mask_path, image_mask_path], out_mask_path, combination_func="and", geometry_func="intersect")
    return out_path


def get_l1_safe_file(image_name, l1_dir):
    """Returns the path to the L1 .SAFE directory of image. Gets from granule and timestamp. image_name can be a path or
    a filename"""
    timestamp = get_sen_2_image_timestamp(os.path.basename(image_name))
    granule = get_sen_2_image_tile(os.path.basename(image_name))
    safe_glob = "S2[A|B]_MSIL1C_{}_*_{}_*.SAFE".format(timestamp, granule)
    out = glob.glob(os.path.join(l1_dir, safe_glob))[0]
    return out


def get_l2_safe_file(image_name, l2_dir):
    """Returns the path to the L1 .SAFE directory of image. Gets from granule and timestamp. image_name can be a path or
    a filename"""
    timestamp = get_sen_2_image_timestamp(os.path.basename(image_name))
    granule = get_sen_2_image_tile(os.path.basename(image_name))
    safe_glob = "S2[A|B]_MSIL2A_{}_*_{}_*.SAFE".format(timestamp, granule)
    out = glob.glob(os.path.join(l2_dir, safe_glob))[0]
    return out


def get_sen_2_image_timestamp(image_name):
    """Returns the timestamps part of a Sentinel 2 image"""
    timestamp_re = r"\d{8}T\d{6}"
    ts_result = re.search(timestamp_re, image_name)
    return ts_result.group(0)


def get_sen_2_image_orbit(image_name):
    """Returns the relative orbit number of a Sentinel 2 image"""
    tmp1 = image_name.split("/")[-1]  # remove path
    tmp2 = tmp1.split(".")[0] # remove file extension
    comps = tmp2.split("_") # decompose
    return comps[4]


def get_sen_2_image_tile(image_name):
    """Returns the tile number of a Sentinel 2 image or path"""
    name = os.path.basename(image_name)
    tile = re.findall(r"T\d{2}[A-Z]{3}", name)[0]  # Matches tile ID, but not timestamp
    return tile


def get_sen_2_granule_id(safe_dir):
    """Returns the unique ID of a Sentinel 2 granule from a SAFE directory path"""
    tmp = os.path.basename(safe_dir) # removes path to SAFE directory
    id = tmp.split(".")[0] # removes ".SAFE" from the ID name
    return id


def get_pyeo_timestamp(image_name):
    """Returns a list of all timestamps in a Pyeo image."""
    timestamp_re = r"\d{14}"
    ts_result = re.search(timestamp_re, image_name)
    return ts_result.group(0)


def stack_images(raster_paths, out_raster_path,
                 geometry_mode="intersect", format="GTiff", datatype=gdal.GDT_Int32):
    """Stacks multiple images in image_paths together, using the information of the top image.
    geometry_mode can be "union" or "intersect" """
    log = logging.getLogger(__name__)
    log.info("Stacking images {}".format(raster_paths))
    if len(raster_paths) <= 1:
        raise StackImagesException("stack_images requires at least two input images")
    rasters = [gdal.Open(raster_path) for raster_path in raster_paths]
    total_layers = sum(raster.RasterCount for raster in rasters)
    projection = rasters[0].GetProjection()
    in_gt = rasters[0].GetGeoTransform()
    x_res = in_gt[1]
    y_res = in_gt[5]*-1   # Y resolution in agt is -ve for Maths reasons
    combined_polygons = align_bounds_to_whole_number(get_combined_polygon(rasters, geometry_mode))

    # Creating a new gdal object
    out_raster = create_new_image_from_polygon(combined_polygons, out_raster_path, x_res, y_res,
                                               total_layers, projection, format, datatype)

    # I've done some magic here. GetVirtualMemArray lets you change a raster directly without copying
    out_raster_array = out_raster.GetVirtualMemArray(eAccess=gdal.GF_Write)
    present_layer = 0
    for i, in_raster in enumerate(rasters):
        log.info("Stacking image {}".format(i))
        in_raster_array = in_raster.GetVirtualMemArray()
        out_x_min, out_x_max, out_y_min, out_y_max = pixel_bounds_from_polygon(out_raster, combined_polygons)
        in_x_min, in_x_max, in_y_min, in_y_max = pixel_bounds_from_polygon(in_raster, combined_polygons)
        if len(in_raster_array.shape) == 2:
            in_raster_array = np.expand_dims(in_raster_array, 0)
        # Gdal does band, y, x
        out_raster_view = out_raster_array[
                      present_layer:  present_layer + in_raster.RasterCount,
                      out_y_min: out_y_max,
                      out_x_min: out_x_max
                      ]
        in_raster_view = in_raster_array[
                    0:in_raster.RasterCount,
                    in_y_min: in_y_max,
                    in_x_min: in_x_max
                    ]
        np.copyto(out_raster_view, in_raster_view)
        out_raster_view = None
        in_raster_view = None
        present_layer += in_raster.RasterCount
        in_raster_array = None
        in_raster = None
    out_raster_array = None
    out_raster = None


def mosaic_images(raster_paths, out_raster_file, format="GTiff", datatype=gdal.GDT_Int32, nodata = 0):
    """
    Mosaics multiple images with the same number of layers into one single image. Overwrites
    overlapping pixels with the value furthest down raster_paths. Takes projection from the first
    raster.

    TODO: consider using GDAL:

    gdal_merge.py [-o out_filename] [-of out_format] [-co NAME=VALUE]*
              [-ps pixelsize_x pixelsize_y] [-tap] [-separate] [-q] [-v] [-pct]
              [-ul_lr ulx uly lrx lry] [-init "value [value...]"]
              [-n nodata_value] [-a_nodata output_nodata_value]
              [-ot datatype] [-createonly] input_files
    """

    # This, again, is very similar to stack_rasters
    log = logging.getLogger(__name__)
    log.info("Beginning mosaic")
    rasters = [gdal.Open(raster_path) for raster_path in raster_paths]
    projection = rasters[0].GetProjection()
    in_gt = rasters[0].GetGeoTransform()
    x_res = in_gt[1]
    y_res = in_gt[5] * -1  # Y resolution in agt is -ve for Maths reasons
    combined_polyon = align_bounds_to_whole_number(get_combined_polygon(rasters, geometry_mode='union'))
    layers = rasters[0].RasterCount
    out_raster = create_new_image_from_polygon(combined_polyon, out_raster_file, x_res, y_res, layers,
                                               projection, format, datatype)
    log.info("New empty image created at {}".format(out_raster_file))
    out_raster_array = out_raster.GetVirtualMemArray(eAccess=gdal.GF_Write)
    for i, raster in enumerate(rasters):
        log.info("Now mosaicking raster no. {}".format(i))
        in_raster_array = raster.GetVirtualMemArray()
        if len(in_raster_array.shape) == 2:
            in_raster_array = np.expand_dims(in_raster_array, 0)
        in_bounds = get_raster_bounds(raster)
        out_x_min, out_x_max, out_y_min, out_y_max = pixel_bounds_from_polygon(out_raster, in_bounds)
        out_raster_view = out_raster_array[:, out_y_min: out_y_max, out_x_min: out_x_max]
        np.copyto(out_raster_view, in_raster_array, where=in_raster_array != nodata)
        in_raster_array = None
        out_raster_view = None
    log.info("Raster mosaicking done")
    out_raster_array = None


def composite_images_with_mask(in_raster_path_list, composite_out_path, format="GTiff"):
    """Works down in_raster_path_list, updating pixels in composite_out_path if not masked. Masks are assumed to
    be a binary .msk file with the same path as their corresponding image. All images must have the same
    number of layers and resolution, but do not have to be perfectly on top of each other. If it does not exist,
    composite_out_path will be created. Takes projection, resolution, ect from first band of first raster in list.
    Will reproject images and masks if they do not match initial raster."""

    log = logging.getLogger(__name__)
    driver = gdal.GetDriverByName(format)
    in_raster_list = [gdal.Open(raster) for raster in in_raster_path_list]
    projection = in_raster_list[0].GetProjection()
    in_gt = in_raster_list[0].GetGeoTransform()
    x_res = in_gt[1]
    y_res = in_gt[5] * -1
    n_bands = in_raster_list[0].RasterCount
    temp_band = in_raster_list[0].GetRasterBand(1)
    datatype = temp_band.DataType
    temp_band = None

    # Creating output image + array
    log.info("Creating composite at {}".format(composite_out_path))
    log.info("Composite info: x_res: {}, y_res: {}, {} bands, datatype: {}, projection: {}"
             .format(x_res, y_res, n_bands, datatype, projection))
    out_bounds = align_bounds_to_whole_number(get_poly_bounding_rect(get_combined_polygon(in_raster_list, geometry_mode="union")))
    composite_image = create_new_image_from_polygon(out_bounds, composite_out_path, x_res, y_res, n_bands,
                                                    projection, format, datatype)
    output_array = composite_image.GetVirtualMemArray(eAccess=gdal.gdalconst.GF_Write)
    if len(output_array.shape) == 2:
        output_array = np.expand_dims(output_array, 0)

    mask_paths = []

    for i, in_raster in enumerate(in_raster_list):
        mask_paths.append(get_mask_path(in_raster_path_list[i]))

        # Get a view of in_raster according to output_array
        log.info("Adding {} to composite".format(in_raster_path_list[i]))
        in_bounds = get_raster_bounds(in_raster)
        x_min, x_max, y_min, y_max = pixel_bounds_from_polygon(composite_image, in_bounds)
        output_view = output_array[:, y_min:y_max, x_min:x_max]

        # Move every unmasked pixel in in_raster to output_view
        log.info("Mask for {} at {}".format(in_raster_path_list[i], mask_paths[i]))
        in_masked = get_masked_array(in_raster, mask_paths[i])
        np.copyto(output_view, in_masked, where=np.logical_not(in_masked.mask))

        # Deallocate
        output_view = None
        in_masked = None

    output_array = None
    composite_image = None
    log.info("Composite done")
    log.info("Creating composite mask at {}".format(composite_out_path.rsplit(".")[0]+".msk"))
    combine_masks(mask_paths, composite_out_path.rsplit(".")[0]+".msk", combination_func='or', geometry_func="union")
    return composite_out_path


def reproject_directory(in_dir, out_dir, new_projection, extension = '.tif'):
    """Reprojects every file ending with extension to new_projection and saves in out_dir"""
    log = logging.getLogger(__name__)
    image_paths = [os.path.join(in_dir, image_path) for image_path in os.listdir(in_dir) if image_path.endswith(extension)]
    for image_path in image_paths:
        reproj_path = os.path.join(out_dir, os.path.basename(image_path))
        log.info("Reprojecting {} to {}, storing in {}".format(image_path, reproj_path, new_projection))
        reproject_image(image_path, reproj_path, new_projection)


def reproject_image(in_raster, out_raster_path, new_projection, driver = "GTiff",  memory = 2e3):
    """Creates a new, reprojected image from in_raster. Wraps gdal.ReprojectImage function. Will round projection
    back to whatever 2gb memory limit by default (because it works in most places)"""
    log = logging.getLogger(__name__)
    log.info("Reprojecting {} to {}".format(in_raster, new_projection))
    if type(in_raster) is str:
        in_raster = gdal.Open(in_raster)
    res = in_raster.GetGeoTransform()[1]
    gdal.Warp(out_raster_path, in_raster, dstSRS=new_projection, warpMemoryLimit=memory, format=driver)
    # After warping, image has irregular gt; resample back to previous pixel size
    # TODO: Make this an option
    resample_image_in_place(out_raster_path, res)
    return out_raster_path


def reproject_geotransform(in_gt, old_proj_wkt, new_proj_wkt):
    """Reprojects a geotransform into a new projection."""
    old_proj = osr.SpatialReference()
    new_proj = osr.SpatialReference()
    old_proj.ImportFromWkt(old_proj_wkt)
    new_proj.ImportFromWkt(new_proj_wkt)
    transform = osr.CoordinateTransformation(old_proj, new_proj)
    (ulx, uly, _) = transform.TransformPoint(in_gt[0], in_gt[3])
    out_gt = (ulx, in_gt[1], in_gt[2], uly, in_gt[4], in_gt[5])
    return out_gt


def composite_directory(image_dir, composite_out_dir, format="GTiff"):
    """Composites every image in image_dir, assumes all have associated masks.  Will
     place a file named composite_[last image date].tif inside composite_out_dir"""
    log = logging.getLogger(__name__)
    log.info("Compositing {}".format(image_dir))
    sorted_image_paths = [os.path.join(image_dir, image_name) for image_name
                          in sort_by_timestamp(os.listdir(image_dir), recent_first=False)
                          if image_name.endswith(".tif")]
    last_timestamp = get_sen_2_image_timestamp(os.path.basename(sorted_image_paths[-1]))
    composite_out_path = os.path.join(composite_out_dir, "composite_{}.tif".format(last_timestamp))
    composite_images_with_mask(sorted_image_paths, composite_out_path, format)


def change_from_composite(image_path, composite_path, model_path, class_out_path, prob_out_path):
    """Generates a change map comparing an image with a composite"""
    with TemporaryDirectory() as td:
        stacked_path = os.path.join(td, "comp_stack.tif")
        stack_images((composite_path, image_path), stacked_path)
        classify_image(stacked_path, model_path, class_out_path, prob_out_path)


def get_masked_array(raster, mask_path, fill_value = -9999):
    """Returns a numpy.mask masked array for the raster.
    Masked pixels are FALSE in the mask image (multiplicateive map),
    but TRUE in the masked_array (nodata pixels)"""
    mask = gdal.Open(mask_path)
    mask_array = mask.GetVirtualMemArray()
    raster_array = raster.GetVirtualMemArray()
    # If the shapes do not match, assume single-band mask for multi-band raster
    if len(mask_array.shape) == 2 and len(raster_array.shape) == 3:
        mask_array = project_array(mask_array, raster_array.shape[0], 0)
    return np.ma.array(raster_array, mask=np.logical_not(mask_array))


def project_array(array_in, depth, axis):
    """Returns a new array with an extra dimension. Data is projected along that dimension to depth."""
    array_in = np.expand_dims(array_in, axis)
    array_in = np.repeat(array_in, depth, axis)
    return array_in


def flatten_probability_image(prob_image, out_path):
    """Produces a single-band raster containing the highest certainties in a input probablility raster"""
    prob_raster = gdal.Open(prob_image)
    out_raster = create_matching_dataset(prob_raster, out_path, bands=1)
    prob_array = prob_raster.GetVirtualMemArray()
    out_array = out_raster.GetVirtualMemArray(eAccess=gdal.GA_Update)
    out_array[:, :] = prob_array.max(axis=0)
    out_array = None
    prob_array = None
    out_raster = None
    prob_raster = None


def get_combined_polygon(rasters, geometry_mode ="intersect"):
    """Calculates the overall polygon boundary for multiple rasters"""
    raster_bounds = []
    for in_raster in rasters:
        raster_bounds.append(get_raster_bounds(in_raster))
    # Calculate overall bounding box based on either union or intersection of rasters
    if geometry_mode == "intersect":
        combined_polygons = multiple_intersection(raster_bounds)
    elif geometry_mode == "union":
        combined_polygons = multiple_union(raster_bounds)
    else:
        raise Exception("Invalid geometry mode")
    return combined_polygons


def multiple_union(polygons):
    """Takes a list of polygons and returns a geometry representing the union of all of them"""
    # Note; I can see this maybe failing(or at least returning a multipolygon)
    # if two consecutive polygons do not overlap at all. Keep eye on.
    running_union = polygons[0]
    for polygon in polygons[1:]:
        running_union = running_union.Union(polygon)
    return running_union.Simplify(0)


def pixel_bounds_from_polygon(raster, polygon):
    """Returns the pixel coordinates of the bounds of the
     intersection between polygon and raster """
    raster_bounds = get_raster_bounds(raster)
    intersection = get_poly_intersection(raster_bounds, polygon)
    bounds_geo = intersection.Boundary()
    x_min_geo, x_max_geo, y_min_geo, y_max_geo = bounds_geo.GetEnvelope()
    (x_min_pixel, y_min_pixel) = point_to_pixel_coordinates(raster, (x_min_geo, y_min_geo))
    (x_max_pixel, y_max_pixel) = point_to_pixel_coordinates(raster, (x_max_geo, y_max_geo))
    # Kludge time: swap the two values around if they are wrong
    if x_min_pixel >= x_max_pixel:
        x_min_pixel, x_max_pixel = x_max_pixel, x_min_pixel
    if y_min_pixel >= y_max_pixel:
        y_min_pixel, y_max_pixel = y_max_pixel, y_min_pixel
    return x_min_pixel, x_max_pixel, y_min_pixel, y_max_pixel


def point_to_pixel_coordinates(raster, point, oob_fail=False):
    """Returns a tuple (x_pixel, y_pixel) in a georaster raster corresponding to the point.
    Point can be an ogr point object, a wkt string or an x, y tuple or list. Assumes north-up non rotated.
    Will floor() decimal output"""
    # Equation is rearrangement of section on affinine geotransform in http://www.gdal.org/gdal_datamodel.html
    if isinstance(point, str):
        point = ogr.CreateGeometryFromWkt(point)
        x_geo = point.GetX()
        y_geo = point.GetY()
    if isinstance(point, list) or isinstance(point, tuple):  # There is a more pythonic way to do this
        x_geo = point[0]
        y_geo = point[1]
    if isinstance(point, ogr.Geometry):
        x_geo = point.GetX()
        y_geo = point.GetY()
    gt = raster.GetGeoTransform()
    x_pixel = int(np.floor((x_geo - gt[0])/gt[1]))
    y_pixel = int(np.floor((y_geo - gt[3])/gt[5]))  # y resolution is -ve
    return x_pixel, y_pixel


def multiple_intersection(polygons):
    """Takes a list of polygons and returns a geometry representing the intersection of all of them"""
    running_intersection = polygons[0]
    for polygon in polygons[1:]:
        running_intersection = running_intersection.Intersection(polygon)
    return running_intersection.Simplify(0)


def stack_and_trim_images(old_image_path, new_image_path, aoi_path, out_image):
    """Stacks an old and new S2 image and trims to within an aoi"""
    log = logging.getLogger(__name__)
    if os.path.exists(out_image):
        log.warning("{} exists, skipping.")
        return
    with TemporaryDirectory() as td:
        old_clipped_image_path = os.path.join(td, "old.tif")
        new_clipped_image_path = os.path.join(td, "new.tif")
        clip_raster(old_image_path, aoi_path, old_clipped_image_path)
        clip_raster(new_image_path, aoi_path, new_clipped_image_path)
        stack_images([old_clipped_image_path, new_clipped_image_path],
                     out_image, geometry_mode="intersect")


def clip_raster(raster_path, aoi_path, out_path, srs_id=4326):
    """Clips a raster at raster_path to a shapefile given by aoi_path. Assumes a shapefile only has one polygon.
    Will np.floor() when converting from geo to pixel units and np.absolute() y resolution form geotransform."""
    # https://gis.stackexchange.com/questions/257257/how-to-use-gdal-warp-cutline-option
    with TemporaryDirectory() as td:
        srs = osr.SpatialReference()
        srs.ImportFromEPSG(srs_id)
        intersection_path = os.path.join(td, 'intersection')
        raster = gdal.Open(raster_path)
        in_gt = raster.GetGeoTransform()
        aoi = ogr.Open(aoi_path)
        intersection = get_aoi_intersection(raster, aoi)
        min_x_geo, max_x_geo, min_y_geo, max_y_geo = intersection.GetEnvelope()
        width_pix = int(np.floor(max_x_geo - min_x_geo)/in_gt[1])
        height_pix = int(np.floor(max_y_geo - min_y_geo)/np.absolute(in_gt[5]))
        new_geotransform = (min_x_geo, in_gt[1], 0, min_y_geo, 0, in_gt[5])
        write_polygon(intersection, intersection_path)
        clip_spec = gdal.WarpOptions(
            format="GTiff",
            cutlineDSName=intersection_path,
            cropToCutline=True,
            width=width_pix,
            height=height_pix,
            srcSRS=srs,
            dstSRS=srs
        )
        out = gdal.Warp(out_path, raster, options=clip_spec)
        out.SetGeoTransform(new_geotransform)
        out = None


def write_polygon(polygon, out_path, srs_id=4326):
    """Saves a polygon to a shapefile"""
    driver = ogr.GetDriverByName("ESRI Shapefile")
    data_source = driver.CreateDataSource(out_path)
    srs = osr.SpatialReference()
    srs.ImportFromEPSG(srs_id)
    layer = data_source.CreateLayer(
        "geometry",
        srs,
        geom_type=ogr.wkbPolygon)
    feature_def = layer.GetLayerDefn()
    feature = ogr.Feature(feature_def)
    feature.SetGeometry(polygon)
    layer.CreateFeature(feature)
    data_source.FlushCache()
    data_source = None


def get_aoi_intersection(raster, aoi):
    """Returns a wkbPolygon geometry with the intersection of a raster and an aoi"""
    raster_shape = get_raster_bounds(raster)
    aoi.GetLayer(0).ResetReading()  # Just in case the aoi has been accessed by something else
    aoi_feature = aoi.GetLayer(0).GetFeature(0)
    aoi_geometry = aoi_feature.GetGeometryRef()
    return aoi_geometry.Intersection(raster_shape)


def get_raster_intersection(raster1, raster2):
    """Returns a wkbPolygon geometry with the intersection of two raster bounding boxes"""
    bounds_1 = get_raster_bounds(raster1)
    bounds_2 = get_raster_bounds(raster2)
    return bounds_1.Intersection(bounds_2)


def get_poly_intersection(poly1, poly2):
    """Trivial function returns the intersection between two polygons. No test."""
    return poly1.Intersection(poly2)


def check_overlap(raster, aoi):
    """Checks that a raster and an AOI overlap"""
    raster_shape = get_raster_bounds(raster)
    aoi_shape = get_aoi_bounds(aoi)
    if raster_shape.Intersects(aoi_shape):
        return True
    else:
        return False


def get_raster_bounds(raster):
    """Returns a wkbPolygon geometry with the bounding rectangle of a raster calculate from its geotransform"""
    raster_bounds = ogr.Geometry(ogr.wkbLinearRing)
    geotrans = raster.GetGeoTransform()
    top_left_x = geotrans[0]
    top_left_y = geotrans[3]
    width = geotrans[1]*raster.RasterXSize
    height = geotrans[5]*raster.RasterYSize * -1  # RasterYSize is +ve, but geotransform is -ve so this should go good
    raster_bounds.AddPoint(top_left_x, top_left_y)
    raster_bounds.AddPoint(top_left_x + width, top_left_y)
    raster_bounds.AddPoint(top_left_x + width, top_left_y - height)
    raster_bounds.AddPoint(top_left_x, top_left_y - height)
    raster_bounds.AddPoint(top_left_x, top_left_y)
    bounds_poly = ogr.Geometry(ogr.wkbPolygon)
    bounds_poly.AddGeometry(raster_bounds)
    return bounds_poly


def get_raster_size(raster):
    """Return the height and width of a raster"""
    geotrans = raster.GetGeoTransform()
    width = geotrans[1]*raster.RasterXSize
    height = geotrans[5]*raster.RasterYSize
    return width, height


def get_aoi_bounds(aoi):
    """Returns a wkbPolygon geometry with the bounding rectangle of a single-polygon shapefile"""
    aoi_bounds = ogr.Geometry(ogr.wkbLinearRing)
    (x_min, x_max, y_min, y_max) = aoi.GetLayer(0).GetExtent()
    aoi_bounds.AddPoint(x_min, y_min)
    aoi_bounds.AddPoint(x_max, y_min)
    aoi_bounds.AddPoint(x_max, y_max)
    aoi_bounds.AddPoint(x_min, y_max)
    aoi_bounds.AddPoint(x_min, y_min)
    bounds_poly = ogr.Geometry(ogr.wkbPolygon)
    bounds_poly.AddGeometry(aoi_bounds)
    return bounds_poly


def align_bounds_to_whole_number(bounding_box):
    """Shifts bounding_box polygon so that its size becomes a whole number"""
    # This should prevent off-by-one errors caused by bad image alignment
    aoi_bounds = ogr.Geometry(ogr.wkbLinearRing)
    (x_min, x_max, y_min, y_max) = bounding_box.GetEnvelope()
    # This will create a box that has a whole number as its height and width
    x_new = x_min + np.floor(x_max-x_min)
    y_new = y_min + np.floor(y_max-y_min)
    aoi_bounds.AddPoint(x_min, y_min)
    aoi_bounds.AddPoint(x_new, y_min)
    aoi_bounds.AddPoint(x_new, y_new)
    aoi_bounds.AddPoint(x_min, y_new)
    aoi_bounds.AddPoint(x_min, y_min)
    bounds_poly = ogr.Geometry(ogr.wkbPolygon)
    bounds_poly.AddGeometry(aoi_bounds)
    return bounds_poly


def get_aoi_size(aoi):
    """Returns the width and height of the bounding box of an aoi. No test"""
    (x_min, x_max, y_min, y_max) = aoi.GetLayer(0).GetExtent()
    out = (x_max - x_min, y_max-y_min)
    return out


def get_poly_size(poly):
    """Returns the width and height of a bounding box of a polygon. No test"""
    boundary = poly.Boundary()
    x_min, y_min, not_needed = boundary.GetPoint(0)
    x_max, y_max, not_needed = boundary.GetPoint(2)
    out = (x_max - x_min, y_max-y_min)
    return out


def get_poly_bounding_rect(poly):
    """Returns a polygon of the bounding rectangle of input polygon. Can probably be combined with
    get_aoi_bounds."""
    aoi_bounds = ogr.Geometry(ogr.wkbLinearRing)
    x_min, x_max, y_min, y_max = poly.GetEnvelope()
    aoi_bounds.AddPoint(x_min, y_min)
    aoi_bounds.AddPoint(x_max, y_min)
    aoi_bounds.AddPoint(x_max, y_max)
    aoi_bounds.AddPoint(x_min, y_max)
    aoi_bounds.AddPoint(x_min, y_min)
    bounds_poly = ogr.Geometry(ogr.wkbPolygon)
    bounds_poly.AddGeometry(aoi_bounds)
    return bounds_poly


def create_mask_from_model(image_path, model_path, model_clear=0, num_chunks=10, buffer_size=0):
    """Returns a multiplicative mask (0 for cloud, shadow or haze, 1 for clear) built from the model at model_path."""
    with TemporaryDirectory() as td:
        log = logging.getLogger(__name__)
        log.info("Building cloud mask for {} with model {}".format(image_path, model_path))
        temp_mask_path = os.path.join(td, "cat_mask.tif")
        classify_image(image_path, model_path, temp_mask_path, num_chunks=10)
        temp_mask = gdal.Open(temp_mask_path, gdal.GA_Update)
        temp_mask_array = temp_mask.GetVirtualMemArray()
        mask_path = get_mask_path(image_path)
        mask = create_matching_dataset(temp_mask, mask_path, datatype=gdal.GDT_Byte)
        mask_array = mask.GetVirtualMemArray(eAccess=gdal.GF_Write)
        mask_array[:, :] = np.where(temp_mask_array != model_clear, 0, 1)
        temp_mask_array = None
        mask_array = None
        temp_mask = None
        mask = None
        if buffer_size:
            buffer_mask_in_place(mask_path, buffer_size)
        log.info("Cloud mask for {} saved in {}".format(image_path, mask_path))
        return mask_path


def create_mask_from_confidence_layer(l2_safe_path, out_path, cloud_conf_threshold=0, buffer_size=3):
    """Creates a multiplicative binary mask where cloudy pixels are 0 and non-cloudy pixels are 1. If
    cloud_conf_threshold = 0, use scl mask else use confidence image """
    log = logging.getLogger(__name__)
    log.info("Creating mask for {} with {} confidence threshold".format(l2_safe_path, cloud_conf_threshold))
    if cloud_conf_threshold:
        cloud_glob = "GRANULE/*/QI_DATA/*CLD*_20m.jp2"  # This should match both old and new mask formats
        cloud_path = glob.glob(os.path.join(l2_safe_path, cloud_glob))[0]
        cloud_image = gdal.Open(cloud_path)
        cloud_confidence_array = cloud_image.GetVirtualMemArray()
        mask_array = (cloud_confidence_array < cloud_conf_threshold)
        cloud_confidence_array = None
    else:
        cloud_glob = "GRANULE/*/IMG_DATA/R20m/*SCL*_20m.jp2"  # This should match both old and new mask formats
        cloud_path = glob.glob(os.path.join(l2_safe_path, cloud_glob))[0]
        cloud_image = gdal.Open(cloud_path)
        scl_array = cloud_image.GetVirtualMemArray()
        mask_array = np.isin(scl_array, (4, 5, 6))

    mask_image = create_matching_dataset(cloud_image, out_path)
    mask_image_array = mask_image.GetVirtualMemArray(eAccess=gdal.GF_Write)
    np.copyto(mask_image_array, mask_array)
    mask_image_array = None
    cloud_image = None
    mask_image = None
    resample_image_in_place(out_path, 10)
    if buffer_size:
        buffer_mask_in_place(out_path, buffer_size)
    log.info("Mask created at {}".format(out_path))
    return out_path


def create_mask_from_class_map(class_map_path, out_path, classes_of_interest, buffer_size=0, out_resolution=None):
    """Creates a mask from a classification mask: 1 for each pixel containing one of classes_of_interest, otherwise 0"""
    # TODO: pull this out of the above function
    class_image = gdal.Open(class_map_path)
    class_array = class_image.GetVirtualMemArray()
    mask_array = np.isin(class_array, classes_of_interest)
    out_mask = create_matching_dataset(class_image, out_path, datatype=gdal.GDT_Byte)
    out_array = out_mask.GetVirtualMemArray(eAccess=gdal.GA_Update)
    np.copyto(out_array, mask_array)
    class_array = None
    class_image = None
    out_array = None
    out_mask = None
    if out_resolution:
        resample_image_in_place(out_path, out_resolution)
    if buffer_size:
        buffer_mask_in_place(out_path)
    return out_path


def create_mask_from_fmask(in_l1_dir, out_path):
    log = logging.getLogger(__name__)
    log.info("Creating fmask for {}".format(in_l1_dir))
    with TemporaryDirectory() as td:
        #pdb.set_trace()
        temp_fmask_path = os.path.join(td, "fmask.tif")
        apply_fmask(in_l1_dir, temp_fmask_path)
        fmask_image = gdal.Open(temp_fmask_path)
        fmask_array = fmask_image.GetVirtualMemArray()
        out_image = create_matching_dataset(fmask_image, out_path, datatype=gdal.GDT_Byte)
        out_array = out_image.GetVirtualMemArray(eAccess=gdal.GA_Update)
        log.info("fmask created, converting to binary cloud/shadow mask")
        out_array[:,:] = np.isin(fmask_array, (2, 3, 4), invert=True)
        out_array = None
        out_image = None
        fmask_array = None
        fmask_image = None
        resample_image_in_place(out_path, 10)


def create_mask_from_sen2cor_and_fmask(l1_dir, l2_dir, out_mask_path, buffer_size=0):
    with TemporaryDirectory() as td:
        s2c_mask_path = os.path.join(td, "s2_mask.tif")
        fmask_mask_path = os.path.join(td, "fmask.tif")
        create_mask_from_confidence_layer(l2_dir, s2c_mask_path, buffer_size=buffer_size)
        create_mask_from_fmask(l1_dir, fmask_mask_path)
        combine_masks([s2c_mask_path, fmask_mask_path], out_mask_path, combination_func="and", geometry_func="union")


def get_mask_path(image_path):
    """A gdal mask is an image with the same name as the image it's masking, but with a .msk extension"""
    image_name = os.path.basename(image_path)
    image_dir = os.path.dirname(image_path)
    mask_name = image_name.rsplit('.')[0] + ".msk"
    mask_path = os.path.join(image_dir, mask_name)
    return mask_path


def combine_masks(mask_paths, out_path, combination_func = 'and', geometry_func ="intersect"):
    """ORs or ANDs several masks. Gets metadata from top mask. Assumes that masks are a
    Python true or false. Also assumes that all masks are the same projection for now."""
    # TODO Implement intersection and union
    log = logging.getLogger(__name__)
    log.info("Combining masks {}:\n   combination function: '{}'\n   geometry function:'{}'".format(
        mask_paths, combination_func, geometry_func))
    masks = [gdal.Open(mask_path) for mask_path in mask_paths]
    combined_polygon = align_bounds_to_whole_number(get_combined_polygon(masks, geometry_func))
    gt = masks[0].GetGeoTransform()
    x_res = gt[1]
    y_res = gt[5]*-1  # Y res is -ve in geotransform
    bands = 1
    projection = masks[0].GetProjection()
    out_mask = create_new_image_from_polygon(combined_polygon, out_path, x_res, y_res,
                                             bands, projection, datatype=gdal.GDT_Byte, nodata=0)

    # This bit here is similar to stack_raster, but different enough to not be worth spinning into a combination_func
    # I might reconsider this later, but I think it'll overcomplicate things.
    out_mask_array = out_mask.GetVirtualMemArray(eAccess=gdal.GF_Write)
    out_mask_array[:, :] = 1
    for i, in_mask in enumerate(masks):
        in_mask_array = in_mask.GetVirtualMemArray()
        if geometry_func == "intersect":
            out_x_min, out_x_max, out_y_min, out_y_max = pixel_bounds_from_polygon(out_mask, combined_polygon)
            in_x_min, in_x_max, in_y_min, in_y_max = pixel_bounds_from_polygon(in_mask, combined_polygon)
        elif geometry_func == "union":
            out_x_min, out_x_max, out_y_min, out_y_max = pixel_bounds_from_polygon(out_mask, get_raster_bounds(in_mask))
            in_x_min, in_x_max, in_y_min, in_y_max = pixel_bounds_from_polygon(in_mask, get_raster_bounds(in_mask))
        else:
            raise Exception("Invalid geometry_func; can be 'intersect' or 'union'")
        out_mask_view = out_mask_array[out_y_min: out_y_max, out_x_min: out_x_max]
        in_mask_view = in_mask_array[in_y_min: in_y_max, in_x_min: in_x_max]
        if i is 0:
            out_mask_view[:,:] = in_mask_view
        else:
            if combination_func is 'or':
                out_mask_view[:,:] = np.bitwise_or(out_mask_view, in_mask_view, dtype=np.uint8)
            elif combination_func is 'and':
                out_mask_view[:,:] = np.bitwise_and(out_mask_view, in_mask_view, dtype=np.uint8)
            elif combination_func is 'nor':
                out_mask_view[:,:] = np.bitwise_not(np.bitwise_or(out_mask_view, in_mask_view, dtype=np.uint8), dtype=np.uint8)
            else:
                raise Exception("Invalid combination_func; valid values are 'or', 'and', and 'nor'")
        in_mask_view = None
        out_mask_view = None
        in_mask_array = None
        in_mask = None
    out_mask_array = None
    out_mask = None
    return out_path


def buffer_mask_in_place(mask_path, buffer_size):
    """Expands a mask in-place, overwriting the previous mask"""
    log = logging.getLogger(__name__)
    log.info("Buffering {} with buffer size {}".format(mask_path, buffer_size))
    mask = gdal.Open(mask_path, gdal.GA_Update)
    mask_array = mask.GetVirtualMemArray(eAccess=gdal.GA_Update)
    cache = morph.binary_erosion(mask_array, selem=morph.disk(buffer_size))
    np.copyto(mask_array, cache)
    mask_array = None
    mask = None


def create_new_image_from_polygon(polygon, out_path, x_res, y_res, bands,
                           projection, format="GTiff", datatype = gdal.GDT_Int32, nodata = -9999):
    """Returns an empty image of the extent of input polygon"""
    # TODO: Implement nodata
    bounds_x_min, bounds_x_max, bounds_y_min, bounds_y_max = polygon.GetEnvelope()
    if bounds_x_min >= bounds_x_max:
        bounds_x_min, bounds_x_max = bounds_x_max, bounds_x_min
    if bounds_y_min >= bounds_y_max:
        bounds_y_min, bounds_y_max = bounds_y_max, bounds_y_min
    final_width_pixels = int(np.abs(bounds_x_max - bounds_x_min) / x_res)
    final_height_pixels = int(np.abs(bounds_y_max - bounds_y_min) / y_res)
    driver = gdal.GetDriverByName(format)
    out_raster = driver.Create(
        out_path, xsize=final_width_pixels, ysize=final_height_pixels,
        bands=bands, eType=datatype
    )
    out_raster.SetGeoTransform([
        bounds_x_min, x_res, 0,
        bounds_y_max, 0, y_res * -1
    ])
    out_raster.SetProjection(projection)
    return out_raster


def resample_image_in_place(image_path, new_res):
    """Resamples an image in-place using gdalwarp to new_res in metres"""
    # I don't like using a second object here, but hey.
    with TemporaryDirectory() as td:
        args = gdal.WarpOptions(
            xRes=new_res,
            yRes=new_res
        )
        temp_image = os.path.join(td, "temp_image.tif")
        gdal.Warp(temp_image, image_path, options=args)
        shutil.move(temp_image, image_path)


def apply_array_image_mask(array, mask, fill_value=0):
    """Applies a mask of (y,x) to an image array of (bands, y, x). Replaces any masked pixels with fill_value"""
<<<<<<< HEAD
    band_count = array.shape[0]
=======
    if array.ndim == 2:
        band_count = 1
    else:
        band_count = array.shape[0]
>>>>>>> ba72b854
    stacked_mask = np.stack([mask]*band_count, axis=0)
    return np.where(stacked_mask == 1, array, fill_value)


def classify_image(image_path, model_path, class_out_path, prob_out_path=None,
                   apply_mask=False, out_type="GTiff", num_chunks=10, nodata=0, skip_existing = False):
    """
    Classifies change between two stacked images.
    Images need to be chunked, otherwise they cause a memory error (~16GB of data with a ~15GB machine)
    TODO: This has gotten very hairy; rewrite when you update this to take generic models
    """
    log = logging.getLogger(__name__)
    if skip_existing:
        log.info("Checking for existing classification {}".format(class_out_path))
        if os.path.isfile(class_out_path):
            log.info("Class image exists, skipping.")
            return class_out_path
    log.info("Classifying file: {}".format(image_path))
    log.info("Saved model     : {}".format(model_path))
    image = gdal.Open(image_path)
    if num_chunks == None:
        log.info("No chunk size given, attempting autochunk.")
        num_chunks = autochunk(image)
        log.info("Autochunk to {} chunks".format(num_chunks))
    model = joblib.load(model_path)
    class_out_image = create_matching_dataset(image, class_out_path, format=out_type, datatype=gdal.GDT_Byte)
    log.info("Created classification image file: {}".format(class_out_path))
    if prob_out_path:
        log.info("n classes in the model: {}".format(model.n_classes_))
        prob_out_image = create_matching_dataset(image, prob_out_path, bands=model.n_classes_, datatype=gdal.GDT_Float32)
        log.info("Created probability image file: {}".format(prob_out_path))
    model.n_cores = -1
    image_array = image.GetVirtualMemArray()

    if apply_mask:
        mask_path = get_mask_path(image_path)
        log.info("Applying mask at {}".format(mask_path))
        mask = gdal.Open(mask_path)
        mask_array = mask.GetVirtualMemArray()
        image_array = apply_array_image_mask(image_array, mask_array)
        mask_array = None
        mask = None

    # Mask out missing values from the classification
    # at this point, image_array has dimensions [band, y, x]
    log.info("Reshaping image from GDAL to Scikit-Learn dimensions")
    image_array = reshape_raster_for_ml(image_array)
    # Now it has dimensions [x * y, band] as needed for Scikit-Learn

    # Determine where in the image array there are no missing values in any of the bands (axis 1)
    log.info("Finding good pixels without missing values")
    log.info("image_array.shape = {}".format(image_array.shape))
    n_samples = image_array.shape[0]  # gives x * y dimension of the whole image
    if 0 in image_array:  # a quick pre-check
        good_samples = image_array[np.all(image_array != nodata, axis=1), :]
        good_indices = [i for (i, j) in enumerate(image_array) if np.all(j != nodata)] # This is slowing things down too much
        n_good_samples = len(good_samples)
    else:
        good_samples = image_array
        good_indices = range(0, n_samples)
        n_good_samples = n_samples
    log.info("   All  samples: {}".format(n_samples))
    log.info("   Good samples: {}".format(n_good_samples))
    classes = np.full(n_good_samples, nodata, dtype=np.ubyte)
    if prob_out_path:
        probs = np.full((n_good_samples, model.n_classes_), nodata, dtype=np.float32)

    chunk_size = int(n_good_samples / num_chunks)
    chunk_resid = n_good_samples - (chunk_size * num_chunks)
    log.info("   Number of chunks {} Chunk size {} Chunk residual {}".format(num_chunks, chunk_size, chunk_resid))
    # The chunks iterate over all values in the array [x * y, bands] always with 8 bands per chunk
    for chunk_id in range(num_chunks):
        offset = chunk_id * chunk_size
        # process the residual pixels with the last chunk
        if chunk_id == num_chunks - 1:
            chunk_size = chunk_size + chunk_resid
        log.info("   Classifying chunk {} of size {}".format(chunk_id, chunk_size))
        chunk_view = good_samples[offset : offset + chunk_size]
        #indices_view = good_indices[offset : offset + chunk_size]
        out_view = classes[offset : offset + chunk_size]  # dimensions [chunk_size]
        out_view[:] = model.predict(chunk_view)

        if prob_out_path:
            log.info("   Calculating probabilities")
            prob_view = probs[offset : offset + chunk_size, :]
            prob_view[:, :] = model.predict_proba(chunk_view)

    log.info("   Creating class array of size {}".format(n_samples))
    class_out_array = np.full((n_samples), nodata)
    for i, class_val in zip(good_indices, classes):
        class_out_array[i] = class_val

    log.info("   Creating GDAL class image")
    class_out_image.GetVirtualMemArray(eAccess=gdal.GF_Write)[:, :] = \
        reshape_ml_out_to_raster(class_out_array, image.RasterXSize, image.RasterYSize)

    if prob_out_path:
        log.info("   Creating probability array of size {}".format(n_samples * model.n_classes_))
        prob_out_array = np.full((n_samples, model.n_classes_), nodata)
        for i, prob_val in zip(good_indices, probs):
            prob_out_array[i] = prob_val
        log.info("   Creating GDAL probability image")
        log.info("   N Classes = {}".format(prob_out_array.shape[1]))
        log.info("   Image X size = {}".format(image.RasterXSize))
        log.info("   Image Y size = {}".format(image.RasterYSize))
        prob_out_image.GetVirtualMemArray(eAccess=gdal.GF_Write)[:, :, :] = \
            reshape_prob_out_to_raster(prob_out_array, image.RasterXSize, image.RasterYSize)

    class_out_image = None
    prob_out_image = None
    if prob_out_path:
        return class_out_path, prob_out_path
    else:
        return class_out_path


def autochunk(dataset, mem_limit=None):
    """Calculates the number of chunks to break a dataset into without a memory error.
    We want to break the dataset into as few chunks as possible without going over mem_limit.
    mem_limit defaults to total amount of RAM available on machine if not specified"""
    pixels = dataset.RasterXSize * dataset.RasterYSize
    bytes_per_pixel = dataset.GetVirtualMemArray().dtype.itemsize*dataset.RasterCount
    image_bytes = bytes_per_pixel*pixels
    if not mem_limit:
        mem_limit = os.sysconf('SC_PAGE_SIZE') * os.sysconf('SC_AVPHYS_PAGES')
        # Lets assume that 20% of memory is being used for non-map bits
        mem_limit = int(mem_limit*0.8)
    # if I went back now, I would fail basic programming here.
    for num_chunks in range(1, pixels):
        if pixels % num_chunks != 0:
            continue
        chunk_size_bytes = (pixels/num_chunks)*bytes_per_pixel
        if chunk_size_bytes < mem_limit:
            return num_chunks


def covert_image_format(image, format):
    pass


def classify_directory(in_dir, model_path, class_out_dir, prob_out_dir,
                       apply_mask=False, out_type="GTiff", num_chunks=None):
    """
    Classifies every .tif in in_dir using model at model_path. Outputs are saved
    in class_out_dir and prob_out_dir, named [input_name]_class and _prob, respectively.
    """
    log = logging.getLogger(__name__)
    log.info("Classifying files in {}".format(in_dir))
    log.info("Class files saved in {}".format(class_out_dir))
    log.info("Prob. files saved in {}".format(prob_out_dir))
    for image_path in glob.glob(in_dir+r"/*.tif"):
        image_name = os.path.basename(image_path).split('.')[0]
        class_out_path = os.path.join(class_out_dir, image_name+"_class.tif")
        prob_out_path = os.path.join(prob_out_dir, image_name+"_prob.tif")
        classify_image(image_path, model_path, class_out_path, prob_out_path,
                       apply_mask, out_type, num_chunks)


def reshape_raster_for_ml(image_array):
    """Reshapes an array from gdal order [band, y, x] to scikit order [x*y, band]"""
    bands, y, x = image_array.shape
    image_array = np.transpose(image_array, (1, 2, 0))
    image_array = np.reshape(image_array, (x * y, bands))
    return image_array


def reshape_ml_out_to_raster(classes, width, height):
    """Reshapes an output [x*y] to gdal order [y, x]"""
    # TODO: Test this.
    image_array = np.reshape(classes, (height, width))
    return image_array


def reshape_prob_out_to_raster(probs, width, height):
    """reshapes an output of shape [x*y, classes] to gdal order [classes, y, x]"""
    classes = probs.shape[1]
    image_array = np.transpose(probs, (1, 0))
    image_array = np.reshape(image_array, (classes, height, width))
    return image_array


def create_trained_model(training_image_file_paths, cross_val_repeats = 5, attribute="CODE"):
    """Returns a trained random forest model from the training data. This
    assumes that image and model are in the same directory, with a shapefile.
    Give training_image_path a path to a list of .tif files. See spec in the R drive for data structure.
    At present, the model is an ExtraTreesClassifier arrived at by tpot; see tpot_classifier_kenya -> tpot 1)"""
    # This could be optimised by pre-allocating the training array. but not now.
    learning_data = None
    classes = None
    for training_image_file_path in training_image_file_paths:
        training_image_folder, training_image_name = os.path.split(training_image_file_path)
        training_image_name = training_image_name[:-4]  # Strip the file extension
        shape_path = os.path.join(training_image_folder, training_image_name, training_image_name + '.shp')
        this_training_data, this_classes = get_training_data(training_image_file_path, shape_path, attribute)
        if learning_data is None:
            learning_data = this_training_data
            classes = this_classes
        else:
            learning_data = np.append(learning_data, this_training_data, 0)
            classes = np.append(classes, this_classes)
    model = ens.ExtraTreesClassifier(bootstrap=False, criterion="gini", max_features=0.55, min_samples_leaf=2,
                                     min_samples_split=16, n_estimators=100, n_jobs=4, class_weight='balanced')
    model.fit(learning_data, classes)
    scores = cross_val_score(model, learning_data, classes, cv=cross_val_repeats)
    return model, scores


def create_model_for_region(path_to_region, model_out, scores_out, attribute="CODE"):
    """Creates a model based on training data for files in a given region"""
    image_glob = os.path.join(path_to_region, r"*.tif")
    image_list = glob.glob(image_glob)
    model, scores = create_trained_model(image_list, attribute=attribute)
    joblib.dump(model, model_out)
    with open(scores_out, 'w') as score_file:
        score_file.write(str(scores))


def create_model_from_signatures(sig_csv_path, model_out):
    model = ens.ExtraTreesClassifier(bootstrap=False, criterion="gini", max_features=0.55, min_samples_leaf=2,
                                     min_samples_split=16, n_estimators=100, n_jobs=4, class_weight='balanced')
    data = np.loadtxt(sig_csv_path, delimiter=",").T
    model.fit(data[1:, :].T, data[0, :])
    joblib.dump(model, model_out)


def reproject_shapefile(in_file_path, out_file_path, new_proj_wkt):
    log = logging.getLogger(__name__)
    args = ["ogr2ogr",
            "-t_srs", new_proj_wkt,
            out_file_path, in_file_path]
    subprocess.run(args)


def get_training_data(image_path, shape_path, attribute="CODE", shape_projection_id=4326):
    """Given an image and a shapefile with categories, return x and y suitable
    for feeding into random_forest.fit.
    Note: THIS WILL FAIL IF YOU HAVE ANY CLASSES NUMBERED '0'
    WRITE A TEST FOR THIS TOO; if this goes wrong, it'll go wrong quietly and in a way that'll cause the most issues
     further on down the line."""
    with TemporaryDirectory() as td:
        shape_projection = osr.SpatialReference()
        shape_projection.ImportFromEPSG(shape_projection_id)
        image = gdal.Open(image_path)
        image_gt = image.GetGeoTransform()
        image_epsg = image.GetProjection()
        x_res, y_res = image_gt[1], image_gt[5]

        # Reproject shapefile to sensible projection?
        temp_shape_path = os.path.join(td, "tmp_shape_path.shp")
        reproject_shapefile(shape_path, temp_shape_path, image_epsg)

        ras_path = os.path.join(td, "poly_ras")
        ras_params = gdal.RasterizeOptions(
            noData=0,
            attribute=attribute,
            xRes=x_res,
            yRes=y_res,
            outputType=gdal.GDT_Int16,
            outputSRS=shape_projection
        )
        # This produces a rasterised geotiff that's right, but not perfectly aligned to pixels.
        # This can probably be fixed.
        gdal.Rasterize(ras_path, temp_shape_path, options=ras_params)
        rasterised_shapefile = gdal.Open(ras_path)
        shape_array = rasterised_shapefile.GetVirtualMemArray()
        local_x, local_y = get_local_top_left(image, rasterised_shapefile)
        shape_sparse = sp.coo_matrix(shape_array)
        y, x, features = sp.find(shape_sparse)
        training_data = np.empty((len(features), image.RasterCount))
        image_array = image.GetVirtualMemArray()
        image_view = image_array[:,
                    local_y: local_y + rasterised_shapefile.RasterYSize,
                    local_x: local_x + rasterised_shapefile.RasterXSize
                    ]
        for index in range(len(features)):
            training_data[index, :] = image_view[:, y[index], x[index]]
        return training_data, features


def get_local_top_left(raster1, raster2):
    """Gets the top-left corner of raster1 in the array of raster 2; WRITE A TEST FOR THIS"""
    inner_gt = raster2.GetGeoTransform()
    return point_to_pixel_coordinates(raster1, [inner_gt[0], inner_gt[3]])<|MERGE_RESOLUTION|>--- conflicted
+++ resolved
@@ -1623,14 +1623,10 @@
 
 def apply_array_image_mask(array, mask, fill_value=0):
     """Applies a mask of (y,x) to an image array of (bands, y, x). Replaces any masked pixels with fill_value"""
-<<<<<<< HEAD
-    band_count = array.shape[0]
-=======
     if array.ndim == 2:
         band_count = 1
     else:
         band_count = array.shape[0]
->>>>>>> ba72b854
     stacked_mask = np.stack([mask]*band_count, axis=0)
     return np.where(stacked_mask == 1, array, fill_value)
 
@@ -1856,14 +1852,6 @@
     joblib.dump(model, model_out)
 
 
-def reproject_shapefile(in_file_path, out_file_path, new_proj_wkt):
-    log = logging.getLogger(__name__)
-    args = ["ogr2ogr",
-            "-t_srs", new_proj_wkt,
-            out_file_path, in_file_path]
-    subprocess.run(args)
-
-
 def get_training_data(image_path, shape_path, attribute="CODE", shape_projection_id=4326):
     """Given an image and a shapefile with categories, return x and y suitable
     for feeding into random_forest.fit.
@@ -1875,13 +1863,7 @@
         shape_projection.ImportFromEPSG(shape_projection_id)
         image = gdal.Open(image_path)
         image_gt = image.GetGeoTransform()
-        image_epsg = image.GetProjection()
         x_res, y_res = image_gt[1], image_gt[5]
-
-        # Reproject shapefile to sensible projection?
-        temp_shape_path = os.path.join(td, "tmp_shape_path.shp")
-        reproject_shapefile(shape_path, temp_shape_path, image_epsg)
-
         ras_path = os.path.join(td, "poly_ras")
         ras_params = gdal.RasterizeOptions(
             noData=0,
@@ -1893,7 +1875,7 @@
         )
         # This produces a rasterised geotiff that's right, but not perfectly aligned to pixels.
         # This can probably be fixed.
-        gdal.Rasterize(ras_path, temp_shape_path, options=ras_params)
+        gdal.Rasterize(ras_path, shape_path, options=ras_params)
         rasterised_shapefile = gdal.Open(ras_path)
         shape_array = rasterised_shapefile.GetVirtualMemArray()
         local_x, local_y = get_local_top_left(image, rasterised_shapefile)
