import os
import sys
import logging
import datetime as dt
import glob
import re
import configparser
from sentinelhub import download_safe_format
from sentinelsat import SentinelAPI, geojson_to_wkt, read_geojson
import subprocess
import gdal
from osgeo import ogr, osr
import numpy as np
import numpy.ma as ma
from tempfile import TemporaryDirectory
import sklearn.ensemble as ens
from sklearn.model_selection import cross_val_score
from skimage import morphology as morph
import scipy.sparse as sp
import joblib
import shutil

import json
import csv

try:
    import requests
    import tenacity
    from planet import api as planet_api
    from multiprocessing.dummy import Pool
except ModuleNotFoundError:
    print("Requests, Tenacity, Planet and Multiprocessing are required for Planet data downloading")


class ForestSentinelException(Exception):
    pass


class StackImagesException(ForestSentinelException):
    pass


class CreateNewStacksException(ForestSentinelException):
    pass


class StackImageException(ForestSentinelException):
    pass


class BadS2Exception(ForestSentinelException):
    pass


def sent2_query(user, passwd, geojsonfile, start_date, end_date, cloud='50',
                output_folder=None, api=True):
    """


    From Geospatial Learn by Ciaran Robb, embedded here for portability.

    A convenience function that wraps sentinelsat query & download

    Notes
    -----------

    I have found the sentinesat sometimes fails to download the second image,
    so I have written some code to avoid this - choose api = False for this

    Parameters
    -----------

    user : string
           username for esa hub

    passwd : string
             password for hub

    geojsonfile : string
                  AOI polygon of interest

    start_date : string
                 date of beginning of search

    end_date : string
               date of end of search

    output_folder : string
                    where you intend to download the imagery

    cloud : string (optional)
            include a cloud filter in the search


    """
    ##set up your copernicus username and password details, and copernicus download site... BE CAREFUL if you share this script with others though!
    log = logging.getLogger(__name__)
    api = SentinelAPI(user, passwd)
    footprint = geojson_to_wkt(read_geojson(geojsonfile))
    log.info("Sending query:\nfootprint: {}\nstart_date: {}\nend_date: {}\n cloud_cover: {} ".format(
        footprint, start_date, end_date, cloud))
    products = api.query(footprint,
                         (start_date, end_date), platformname="Sentinel-2",
                         cloudcoverpercentage="[0 TO " + cloud + "]")
    return products



def init_log(log_path):
    """Sets up the log format and log handlers; one for stdout and to write to a file, 'log_path'.
     Returns the log for the calling script"""
    logging.basicConfig(format="%(asctime)s: %(levelname)s: %(message)s")
    formatter = logging.Formatter("%(asctime)s: %(levelname)s: %(message)s")
    log = logging.getLogger(__name__)
    log.setLevel(logging.DEBUG)
    file_handler = logging.FileHandler(log_path)
    file_handler.setLevel(logging.DEBUG)
    file_handler.setFormatter(formatter)
    log.addHandler(file_handler)
    log.info("****PROCESSING START****")
    return log


def create_file_structure(root):
    """Creates the file structure if it doesn't exist already"""
    os.chdir(root)
    dirs = [
        "images/",
        "images/L1/",
        "images/L2/",
        "images/merged/",
        "images/stacked/",
        "images/planet/",
        "composite/",
        "composite/L1",
        "composite/L2",
        "composite/merged",
        "output/",
        "output/categories",
        "output/probabilities",
        "output/report_image",
        "output/display_images",
        "log/"
    ]
    for dir in dirs:
        try:
            os.mkdir(dir)
        except FileExistsError:
            pass


def read_aoi(aoi_path):
    """Opens the geojson file for the aoi. If FeatureCollection, return the first feature."""
    with open(aoi_path ,'r') as aoi_fp:
        aoi_dict = json.load(aoi_fp)
        if aoi_dict["type"] == "FeatureCollection":
            aoi_dict = aoi_dict["features"][0]
        return aoi_dict


def check_for_new_s2_data(aoi_path, aoi_image_dir, conf):
    """Checks the S2 API for new data; if it's there, return the result"""
    # TODO: This isn't breaking properly on existing imagery
    # TODO: In fact, just clean this up completely, it's a bloody mess.
    # set up API for query
    log = logging.getLogger(__name__)
    user = conf['sent_2']['user']
    password = conf['sent_2']['pass']
    # Get last downloaded map date
    file_list = os.listdir(aoi_image_dir)
    datetime_regex = r"\d{8}T\d{6}"     # Regex that matches an S2 timestamp
    date_matches = re.finditer(datetime_regex, file_list.__str__())
    try:
        dates = [dt.datetime.strptime(date.group(0), '%Y%m%dT%H%M%S') for date in date_matches]
        last_date = max(dates)
        # Do the query
        result = sent2_query(user, password, aoi_path,
                             last_date.isoformat(timespec='seconds')+'Z',
                             dt.datetime.today().isoformat(timespec='seconds')+'Z')
        return result
    except ValueError:
        log.error("aoi_image_dir empty, please add a starting image")
        sys.exit(1)


def check_for_s2_data_by_date(aoi_path, start_date, end_date, conf):
    log = logging.getLogger(__name__)
    log.info("Querying for imagery between {} and {} for aoi {}".format(start_date, end_date, aoi_path))
    user = conf['sent_2']['user']
    password = conf['sent_2']['pass']
    start_timestamp = dt.datetime.strptime(start_date, '%Y%m%d').isoformat(timespec='seconds')+'Z'
    end_timestamp = dt.datetime.strptime(end_date, '%Y%m%d').isoformat(timespec='seconds')+'Z'
    result = sent2_query(user, password, aoi_path, start_timestamp, end_timestamp)
    log.info("Search returned {} images".format(len(result)))
    return result


def download_new_s2_data(new_data, aoi_image_dir):
    """Downloads new imagery from AWS. new_data is a dict from Sentinel_2"""
    log = logging.getLogger(__name__)
    for image in new_data:
        download_safe_format(product_id=new_data[image]['identifier'], folder=aoi_image_dir)
        log.info("Downloading {}".format(new_data[image]['identifier']))


def load_api_key(path_to_api):
    """Returns an API key from a single-line text file containing that API"""
    with open(path_to_api, 'r') as api_file:
        return api_file.read()


def get_planet_product_path(planet_dir, product):
    """Returns the path to a Planet product within a Planet directory"""
    planet_folder = os.path.dirname(planet_dir)
    product_file = glob.glob(planet_folder + '*' + product)
    return os.path.join(planet_dir, product_file)


def download_planet_image_on_day(aoi_path, date, out_path, api_key, item_type="PSScene4Band", search_name="auto",
                 asset_type="analytic", threads=5):
    """Queries and downloads all images on the date in the aoi given"""
    log = logging.getLogger(__name__)
    start_time = date + "T00:00:00.000Z"
    end_time = date + "T23:59:59.000Z"
    try:
        planet_query(aoi_path, start_time, end_time, out_path, api_key, item_type, search_name, asset_type, threads)
    except IndexError:
        log.warning("IndexError exception; likely no imagery available for chosen date")


def planet_query(aoi_path, start_date, end_date, out_path, api_key, item_type="PSScene4Band", search_name="auto",
                 asset_type="analytic", threads=5):
    """
    Downloads data from Planetlabs for a given time period in the given AOI

    Parameters
    ----------
    aoi : str
        Filepath of a single-polygon geojson containing the aoi

    start_date : str
        the inclusive start of the time window in UTC format

    end_date : str
        the inclusive end of the time window in UTC format

    out_path : filepath-like object
        A path to the output folder
        Any identically-named imagery will be overwritten

    item_type : str
        Image type to download (see Planet API docs)

    search_name : str
        A name to refer to the search (required for large searches)

    asset_type : str
        Planet asset type to download (see Planet API docs)

    threads : int
        The number of downloads to perform concurrently

    Notes
    -----
    IMPORTANT: Will not run for searches returning greater than 250 items.

    """
    feature = read_aoi(aoi_path)
    aoi = feature['geometry']
    session = requests.Session()
    session.auth = (api_key, '')
    search_request = build_search_request(aoi, start_date, end_date, item_type, search_name)
    search_result = do_quick_search(session, search_request)

    thread_pool = Pool(threads)
    threaded_dl = lambda item: activate_and_dl_planet_item(session, item, asset_type, out_path)
    thread_pool.map(threaded_dl, search_result)


def build_search_request(aoi, start_date, end_date, item_type, search_name):
    """Builds a search request for the planet API"""
    date_filter = planet_api.filters.date_range("acquired", gte=start_date, lte=end_date)
    aoi_filter = planet_api.filters.geom_filter(aoi)
    query = planet_api.filters.and_filter(date_filter, aoi_filter)
    search_request = planet_api.filters.build_search_request(query, [item_type])
    search_request.update({'name': search_name})
    return search_request


def do_quick_search(session, search_request):
    """Tries the quick search; returns a dict of features"""
    search_url = "https://api.planet.com/data/v1/quick-search"
    search_request.pop("name")
    print("Sending quick search")
    search_result = session.post(search_url, json=search_request)
    if search_result.status_code >= 400:
        raise requests.ConnectionError
    return search_result.json()["features"]


def do_saved_search(session, search_request):
    """Does a saved search; this doesn't seem to work yet."""
    search_url = "https://api.planet.com/data/v1/searches/"
    search_response = session.post(search_url, json=search_request)
    search_id = search_response.json()['id']
    if search_response.json()['_links'].get('_next_url'):
        return get_paginated_items(session)
    else:
        search_url = "https://api-planet.com/data/v1/searches/{}/results".format(search_id)
        response = session.get(search_url)
        items = response.content.json()["features"]
        return items


def get_paginated_items(session, search_id):
    """Let's leave this out for now."""
    raise Exception("pagination not handled yet")


class TooManyRequests(requests.RequestException):
    """Too many requests; do exponential backoff"""


@tenacity.retry(
    wait=tenacity.wait_exponential(),
    stop=tenacity.stop_after_delay(10000),
    retry=tenacity.retry_if_exception_type(TooManyRequests)
)
def activate_and_dl_planet_item(session, item, asset_type, file_path):
    """Activates and downloads a single planet item"""
    log = logging.getLogger(__name__)
    #  TODO: Implement more robust error handling here (not just 429)
    item_id = item["id"]
    item_type = item["properties"]["item_type"]
    item_url = "https://api.planet.com/data/v1/"+ \
        "item-types/{}/items/{}/assets/".format(item_type, item_id)
    item_response = session.get(item_url)
    log.info("Activating " + item_id)
    activate_response = session.post(item_response.json()[asset_type]["_links"]["activate"])
    while True:
        status = session.get(item_url)
        if status.status_code == 429:
            log.warning("ID {} too fast; backing off".format(item_id))
            raise TooManyRequests
        if status.json()[asset_type]["status"] == "active":
            break
    dl_link = status.json()[asset_type]["location"]
    item_fp = os.path.join(file_path, item_id + ".tif")
    log.info("Downloading item {} from {} to {}".format(item_id, dl_link, item_fp))
    # TODO Do we want the metadata in a separate file as well as embedded in the geotiff?
    with open(item_fp, 'wb+') as fp:
        image_response = session.get(dl_link)
        if image_response.status_code == 429:
            raise TooManyRequests
        fp.write(image_response.content)    # Don't like this; it might store the image twice. Check.
        log.info("Item {} download complete".format(item_id))


def apply_sen2cor(image_path, sen2cor_path, delete_unprocessed_image=False):
    """Applies sen2cor to the SAFE file at image_path. Returns the path to the new product."""
    # Here be OS magic. Since sen2cor runs in its own process, Python has to spin around and wait
    # for it; since it's doing that, it may as well be logging the output from sen2cor. This
    # approach can be multithreaded in future to process multiple image (1 per core) but that
    # will take some work to make sure they all finish before the program moves on.
    log = logging.getLogger(__name__)
    # added sen2cor_path by hb91
    log.info("calling subprocess: {}".format([sen2cor_path, image_path, '--resolution=10']))
    sen2cor_proc = subprocess.Popen([sen2cor_path, image_path, '--resolution=10'],
                                    stdout=subprocess.PIPE, stderr=subprocess.PIPE,
                                    universal_newlines=True)

    while True:
        nextline = sen2cor_proc.stdout.readline()
        if len(nextline) > 0:
            log.info(nextline)
        if nextline == '' and sen2cor_proc.poll() is not None:
            break
        if "CRITICAL" in nextline:
            #log.error(nextline)
            break

    log.info("sen2cor processing finished for {}".format(image_path))
    if delete_unprocessed_image:
        log.info("removing {}".format(image_path))
        shutil.rmtree(image_path)
    return image_path.replace("MSIL1C", "MSIL2A")


def atmospheric_correction(in_directory, out_directory, sen2cor_path, delete_unprocessed_image=False):
    """Applies Sen2cor cloud correction to level 1C images"""
    log = logging.getLogger(__name__)
    images = [image for image in os.listdir(in_directory)
              if image.startswith('MSIL1C', 4)]
    # Opportunity for multithreading here
    for image in images:
        log.info("Atmospheric correction of {}".format(image))
        image_path = os.path.join(in_directory, image)
        #image_timestamp = get_sen_2_image_timestamp(image)
        if glob.glob(os.path.join(out_directory, image.replace("MSIL1C", "MSIL2A"))):
            log.warning("{} exists. Skipping.".format(image.replace("MSIL1C", "MSIL2A")))
            continue
        try:
            l2_path = apply_sen2cor(image_path, sen2cor_path, delete_unprocessed_image=delete_unprocessed_image)
        except subprocess.CalledProcessError:
            log.error("Atmospheric correction failed for {}. Moving on to next image.".format(image))
            pass
        else:
            l2_name = os.path.basename(l2_path)
            log.info("L2  path: {}".format(l2_path))
            log.info("New path: {}".format(os.path.join(out_directory, l2_name)))
            os.rename(l2_path, os.path.join(out_directory, l2_name))


def clean_l2_data(l2_SAFE_file, resolution="10m", warning=True):
    """Removes any directories that don't have band 2, 3, 4 or 8 in the specified resolution folder
    If warning=True, prompts first."""
    log = logging.getLogger(__name__)
    log.info("Checking {} for incomplete {} imagery".format(l2_SAFE_file, resolution))
    granule_path = r"GRANULE/*/IMG_DATA/R{}/*_B0[8,4,3,2]_*.jp2".format(resolution)
    image_glob = os.path.join(l2_SAFE_file, granule_path)
    if not glob.glob(image_glob):
        if warning:
            if not input("About to delete {}: Y/N?".format(l2_SAFE_file)).upper().startswith("Y"):
                return
        log.warning("Removing {}".format(l2_SAFE_file))
        shutil.rmtree(l2_SAFE_file)


def clean_l2_dir(l2_dir, resolution="10m", warning=True):
    """Calls clean_l2_data on every SAFE file in l2_dir"""
    log = logging.getLogger(__name__)
    log.info("Scanning {} for incomplete SAFE files".format(l2_dir))
    for safe_file_path in [os.path.join(l2_dir, safe_file_name) for safe_file_name in os.listdir(l2_dir)]:
        clean_l2_data(safe_file_path, resolution, warning)


def clean_aoi(aoi_dir, images_to_keep = 4, warning=True):
    """Removes all but the last images_to_keep newest images in the L1, L2, merged, stacked and
    composite directories. Will not affect the output folder."""
    l1_list = sort_by_s2_timestamp(os.listdir(os.path.join(aoi_dir, "images/L1")), recent_first=True)
    l2_list = sort_by_s2_timestamp(os.listdir(os.path.join(aoi_dir, "images/L2")), recent_first=True)
    comp_l1_list = sort_by_s2_timestamp(os.listdir(os.path.join(aoi_dir, "composite/L2")), recent_first=True)
    comp_l2_list = sort_by_s2_timestamp(os.listdir(os.path.join(aoi_dir, "composite/L2")), recent_first=True)
    merged_list = sort_by_s2_timestamp(
        [image for image in os.listdir(os.path.join(aoi_dir, "images/merged")) if image.endswith(".tif")],
        recent_first=True)
    stacked_list = sort_by_s2_timestamp(
        [image for image in os.listdir(os.path.join(aoi_dir, "images/stacked")) if image.endswith(".tif")],
        recent_first=True)
    comp_merged_list = sort_by_s2_timestamp(
        [image for image in os.listdir(os.path.join(aoi_dir, "composite/merged")) if image.endswith(".tif")],
        recent_first=True)
    for image_list in (l1_list, l2_list, comp_l1_list, comp_l2_list):
        for safe_file in image_list[images_to_keep:]:
            os.rmdir(safe_file)
    for image_list in (merged_list, stacked_list, comp_merged_list):
        for image in image_list[images_to_keep:]:
            os.remove(image)
            os.remove(image.rsplit('.')(0)+".msk")


def create_matching_dataset(in_dataset, out_path,
                            format="GTiff", bands=1, datatype = None):
    """Creates an empty gdal dataset with the same dimensions, projection and geotransform. Defaults to 1 band.
    Datatype is set from the first layer of in_dataset if unspecified"""
    driver = gdal.GetDriverByName(format)
    if datatype is None:
        datatype = in_dataset.GetRasterBand(1).DataType
    out_dataset = driver.Create(out_path,
                                xsize=in_dataset.RasterXSize,
                                ysize=in_dataset.RasterYSize,
                                bands=bands,
                                eType=datatype)
    out_dataset.SetGeoTransform(in_dataset.GetGeoTransform())
    out_dataset.SetProjection(in_dataset.GetProjection())
    return out_dataset


def create_new_stacks(image_dir, stack_dir):
    """
    Creates new stacks with with adjacent image acquisition dates. Threshold; how small a part
    of the latest_image will be before it's considered to be fully processed.
    New_image_name must exist inside image_dir.

    Step 1: Sort directory as follows:
            Relative Orbit number (RO4O), then Tile Number (T15PXT), then
            Datatake sensing start date (YYYYMMDD) and time(THHMMSS).
            newest first.
    Step 2: For each tile number:
            new_data_polygon = bounds(new_image_name)
    Step 3: For each tiff image coverring that tile, work backwards in time:
            a. Check if it intersects new_data_polygon
            b. If it does
               - add to a to_be_stacked list,
               - subtract it's bounding box from new_data_polygon.
            c. If new_data_polygon drops having a total area less than threshold, stop.
    Step 4: Stack new rasters for each tile in new_data list.
    """
    log = logging.getLogger(__name__)
    new_images = []
    tiles = get_sen_2_tiles(image_dir)
    tiles = list(set(tiles)) # eliminate duplicates
    n_tiles = len(tiles)
    log.info("Found {} unique tile IDs for stacking:".format(n_tiles))
    for tile in tiles:
        log.info("   {}".format(tile))  # Why in its own loop?
    for tile in tiles:
        log.info("Tile ID for stacking: {}".format(tile))
        safe_files = glob.glob(os.path.join(image_dir, "*" + tile + "*.tif")) # choose all files with that tile ID
        if len(safe_files) == 0:
            raise CreateNewStacksException("Image_dir is empty: {}".format(os.path.join(image_dir, tile + "*.tif")))
        else:
            safe_files = sort_by_timestamp(safe_files)
            log.info("Image file list for pairwise stacking for this tile:")
            for file in safe_files:
                log.info("   {}".format(file))
            latest_image_path = safe_files[0]
            for image in safe_files[1:]:
                new_images.append(stack_old_and_new_images(image, latest_image_path, stack_dir))
                latest_image_path = image
    return new_images


def get_sen_2_tiles(image_dir):
    """
    gets the list of tiles present in the directory
    """
    image_files = glob.glob(os.path.join(image_dir, "*.tif"))
    if len(image_files) == 0:
        raise CreateNewStacksException("Image_dir is empty")
    else:
        tiles = []
        for image_file in image_files:
            tile = get_sen_2_image_tile(image_file)
            tiles.append(tile)
    return tiles


def sort_by_timestamp(strings, recent_first=True):
    """Takes a list of strings that contain sen2 timestamps and returns them sorted, most recent first. Does not
    guarantee ordering of strings with the same timestamp."""
    strings.sort(key=lambda x: get_image_acquisition_time(x), reverse=recent_first)
    return strings


def get_image_acquisition_time(image_name):
    """Gets the datetime object from a .safe filename of a planet image. No test."""
    return dt.datetime.strptime(get_sen_2_image_timestamp(image_name), '%Y%m%dT%H%M%S')


def open_dataset_from_safe(safe_file_path, band, resolution = "10m"):
    """Opens a dataset given a safe file. Give band as a string."""
    image_glob = r"GRANULE/*/IMG_DATA/R{}/*_{}_{}.jp2".format(resolution, band, resolution)
    # edited by hb91
    #image_glob = r"GRANULE/*/IMG_DATA/*_{}.jp2".format(band)
    fp_glob = os.path.join(safe_file_path, image_glob)
    image_file_path = glob.glob(fp_glob)
    out = gdal.Open(image_file_path[0])
    return out


<<<<<<< HEAD
def aggregate_and_mask_10m_bands(in_dir, out_dir, cloud_threshold = 60, cloud_model_path=None):
=======
def aggregate_and_mask_10m_bands(in_dir, out_dir, cloud_threshold = 60, cloud_model_path=None, force_reprocess=False,
                                 buffer_size = 20):
>>>>>>> e1851b48
    """For every folder in a directory, aggregates all 10m resolution bands into a single geotif
     and creates a cloudmask from the sen2cor confidence layer and RandomForest model if provided"""
    log = logging.getLogger(__name__)
    safe_file_path_list = [os.path.join(in_dir, safe_file_path) for safe_file_path in os.listdir(in_dir)]
<<<<<<< HEAD
    #log.info("SAFE dfile path list: {}".format(safe_file_path_list))
    for safe_dir in safe_file_path_list:
        log.info("----------------------------------------------------")
        log.info("Merging 10m bands in SAFE dir: {}".format(safe_dir))
        #OLD: out_path = os.path.join(out_dir, get_sen_2_image_timestamp(safe_dir))+".tif"
        out_path = os.path.join(out_dir, get_sen_2_granule_id(safe_dir)) + ".tif"
        log.info("Output file: {}".format(out_path))
        stack_sentinel_2_bands(safe_dir, out_path, band='10m')
=======
    log.info("Aggregating tile following files: {}".format(safe_file_path_list))
    for safe_dir in safe_file_path_list:
        out_path = os.path.join(out_dir, get_sen_2_image_timestamp(safe_dir))+".tif"
        if os.path.exists(out_path) and not force_reprocess:
            log.info("{} exists, skipping".format(out_path))
            continue
        try:
            stack_sentinel_2_bands(safe_dir, out_path, band='10m')
        except BadS2Exception:
            log.error("{} in incorrectly processed, continuing.".format(safe_dir))
            continue
>>>>>>> e1851b48
        if cloud_model_path:
            with TemporaryDirectory() as td:
                temp_model_mask_path = os.path.join(td, "temp_model.msk")
                confidence_mask_path = create_mask_from_confidence_layer(out_path, safe_dir, cloud_threshold)
                create_mask_from_model(out_path, cloud_model_path, temp_model_mask_path, buffer_size=10)
                combine_masks((temp_model_mask_path, confidence_mask_path), get_mask_path(out_path),
                              combination_func="or")
        else:
            create_mask_from_confidence_layer(out_path, safe_dir, cloud_threshold, buffer_size)


def stack_sentinel_2_bands(safe_dir, out_image_path, band = "10m"):
    """Stacks the contents of a .SAFE granule directory into a single geotiff"""
    log = logging.getLogger(__name__)
<<<<<<< HEAD
    granule_path = r"GRANULE/*/IMG_DATA/R{}/*_B0[8,4,3,2]_{}.jp2".format(band, band)
    image_glob = os.path.join(safe_dir, granule_path)
    file_list = glob.glob(image_glob)
    file_list.sort()   # Sorting alphabetically gives the right order for bands
    if file_list == "":
        log.error("File list for stacking is empty.")
    else:
#        log.info("Ordered band file list for stacking:")
#        for thisfile in file_list:
#            log.info("Band: {}".format(thisfile))
        stack_images(file_list, out_image_path, geometry_mode="intersect")
        log.info("Finished stacking image bands into file: {}".format(out_image_path))
=======
    granule_path = r"GRANULE/*/IMG_DATA/R{}/*_B0[8,4,3,2]_*.jp2".format(band)
    image_glob = os.path.join(safe_dir, granule_path)
    file_list = glob.glob(image_glob)
    file_list.sort()   # Sorting alphabetically gives the right order for bands
    if not file_list:
        log.error("No 10m imagery present in {}".format(safe_dir))
        raise BadS2Exception
    stack_images(file_list, out_image_path, geometry_mode="intersect")
>>>>>>> e1851b48
    return out_image_path


def stack_old_and_new_images(old_image_path, new_image_path, out_dir, create_combined_mask=True):
    """
    Stacks two images with the same tile
    Names the result with the two timestamps.
    First, decompose the granule ID into its components:
    e.g. S2A, MSIL2A, 20180301, T162211, N0206, R040, T15PXT, 20180301, T194348
    are the mission ID(S2A/S2B), product level(L2A), datatake sensing start date (YYYYMMDD) and time(THHMMSS),
    the Processing Baseline number (N0206), Relative Orbit number (RO4O), Tile Number field (T15PXT),
    followed by processing run date and then time
    """
    log = logging.getLogger(__name__)
    tile_old = get_sen_2_image_tile(old_image_path)
    tile_new = get_sen_2_image_tile(new_image_path)
    if (tile_old == tile_new):
        log.info("Stacking {} and".format(old_image_path))
        log.info("         {}".format(new_image_path))
        old_timestamp = get_sen_2_image_timestamp(os.path.basename(old_image_path))
        new_timestamp = get_sen_2_image_timestamp(os.path.basename(new_image_path))
        out_path = os.path.join(out_dir, tile_new + '_' + old_timestamp + '_' + new_timestamp)
        log.info("Output stacked file: {}".format(out_path + ".tif"))
        stack_images([old_image_path, new_image_path], out_path + ".tif")
        if create_combined_mask:
            out_mask_path = out_path + ".msk"
            old_mask_path = get_mask_path(old_image_path)
            new_mask_path = get_mask_path(new_image_path)
            combine_masks([old_mask_path, new_mask_path], out_mask_path, combination_func="and", geometry_func="intersect")
        return out_path + ".tif"
    else:
        log.error("Tiles  of the two images do not match. Aborted.")


def get_sen_2_image_timestamp(image_name):
    """Returns the timestamps part of a Sentinel 2 image"""
    timestamp_re = r"\d{8}T\d{6}"
    ts_result = re.search(timestamp_re, image_name)
    return ts_result.group(0)


def get_sen_2_image_orbit(image_name):
    """Returns the relative orbit number of a Sentinel 2 image"""
    tmp1 = image_name.split("/")[-1]  # remove path
    tmp2 = tmp1.split(".")[0] # remove file extension
    comps = tmp2.split("_") # decompose
    return comps[4]


def get_sen_2_image_tile(image_name):
    """Returns the tile number of a Sentinel 2 image"""
    tmp1 = image_name.split("/")[-1]  # remove path
    tmp2 = tmp1.split(".")[0] # remove file extension
    comps = tmp2.split("_") # decompose
    return comps[5]


def get_sen_2_granule_id(safe_dir):
    """Returns the unique ID of a Sentinel 2 granule from a SAFE directory path"""
    """At present, only works for LINUX"""
    tmp = safe_dir.split("/")[-1] # removes path to SAFE directory
    id  = tmp.split(".")[0] # removes ".SAFE" from the ID name
    return id


def get_pyeo_timestamp(image_name):
    """Returns a list of all timestamps in a Pyeo image."""
    timestamp_re = r"\d{14}"
    ts_result = re.search(timestamp_re, image_name)
    return ts_result.group(0)


def stack_images(raster_paths, out_raster_path,
                 geometry_mode="intersect", format="GTiff", datatype=gdal.GDT_Int32):
    """Stacks multiple images in image_paths together, using the information of the top image.
    geometry_mode can be "union" or "intersect" """
    log = logging.getLogger(__name__)
    log.info("Stacking images {}".format(raster_paths))
    if len(raster_paths) <= 1:
        raise StackImagesException("stack_images requires at least two input images")
    rasters = [gdal.Open(raster_path) for raster_path in raster_paths]
    total_layers = sum(raster.RasterCount for raster in rasters)
    projection = rasters[0].GetProjection()
    in_gt = rasters[0].GetGeoTransform()
    x_res = in_gt[1]
    y_res = in_gt[5]*-1   # Y resolution in agt is -ve for Maths reasons
    combined_polygons = get_combined_polygon(rasters, geometry_mode)

    # Creating a new gdal object
    out_raster = create_new_image_from_polygon(combined_polygons, out_raster_path, x_res, y_res,
                                               total_layers, projection, format, datatype)

    # I've done some magic here. GetVirtualMemArray lets you change a raster directly without copying
    out_raster_array = out_raster.GetVirtualMemArray(eAccess=gdal.GF_Write)
    present_layer = 0
    for i, in_raster in enumerate(rasters):
        log.info("Stacking image {}".format(i))
        in_raster_array = in_raster.GetVirtualMemArray()
        out_x_min, out_x_max, out_y_min, out_y_max = pixel_bounds_from_polygon(out_raster, combined_polygons)
        in_x_min, in_x_max, in_y_min, in_y_max = pixel_bounds_from_polygon(in_raster, combined_polygons)
        if len(in_raster_array.shape) == 2:
            in_raster_array = np.expand_dims(in_raster_array, 0)
        # Gdal does band, y, x
        out_raster_view = out_raster_array[
                      present_layer:  present_layer + in_raster.RasterCount,
                      out_y_min: out_y_max,
                      out_x_min: out_x_max
                      ]
        in_raster_view = in_raster_array[
                    0:in_raster.RasterCount,
                    in_y_min: in_y_max,
                    in_x_min: in_x_max
                    ]
        np.copyto(out_raster_view, in_raster_view)
        out_raster_view = None
        in_raster_view = None
        present_layer += in_raster.RasterCount
    out_raster_array = None
    out_raster = None


def mosaic_images(raster_paths, out_raster_file, format="GTiff", datatype=gdal.GDT_Int32, nodata = 0):
    """
    Mosaics multiple images with the same number of layers into one single image. Overwrites
    overlapping pixels with the value furthest down raster_paths. Takes projection from the first
    raster.

    TODO: consider using GDAL:

    gdal_merge.py [-o out_filename] [-of out_format] [-co NAME=VALUE]*
              [-ps pixelsize_x pixelsize_y] [-tap] [-separate] [-q] [-v] [-pct]
              [-ul_lr ulx uly lrx lry] [-init "value [value...]"]
              [-n nodata_value] [-a_nodata output_nodata_value]
              [-ot datatype] [-createonly] input_files
    """

    # This, again, is very similar to stack_rasters
    log = logging.getLogger(__name__)
    log.info("Beginning mosaic")
    rasters = [gdal.Open(raster_path) for raster_path in raster_paths]
    projection = rasters[0].GetProjection()
    in_gt = rasters[0].GetGeoTransform()
    x_res = in_gt[1]
    y_res = in_gt[5] * -1  # Y resolution in agt is -ve for Maths reasons
    combined_polyon = get_combined_polygon(rasters, geometry_mode='union')
    layers = rasters[0].RasterCount
    out_raster = create_new_image_from_polygon(combined_polyon, out_raster_file, x_res, y_res, layers,
                                               projection, format, datatype)
    log.info("New empty image created at {}".format(out_raster_file))
    out_raster_array = out_raster.GetVirtualMemArray(eAccess=gdal.GF_Write)
    for i, raster in enumerate(rasters):
        log.info("Now mosaicKing raster no. {}".format(i))
        in_raster_array = raster.GetVirtualMemArray()
        if len(in_raster_array.shape) == 2:
            in_raster_array = np.expand_dims(in_raster_array, 0)
        in_bounds = get_raster_bounds(raster)
        out_x_min, out_x_max, out_y_min, out_y_max = pixel_bounds_from_polygon(out_raster, in_bounds)
        out_raster_view = out_raster_array[:, out_y_min: out_y_max, out_x_min: out_x_max]
        np.copyto(out_raster_view, in_raster_array, where=in_raster_array != nodata)
        in_raster_array = None
        out_raster_view = None
    log.info("Raster mosaicking done")
    out_raster_array = None


def composite_images_with_mask(in_raster_path_list, composite_out_path, format="GTiff"):
    """Works down in_raster_path_list, updating pixels in composite_out_path if not masked. Masks are assumed to
    be a binary .msk file with the same path as their corresponding image. All images must have the same
    number of layers and resolution, but do not have to be perfectly on top of each other. If it does not exist,
    composite_out_path will be created. Takes projection, resolution, ect from first band of first raster in list."""

    #TODO: Add code that updates an existing composite mask. Should be doable inside this function.

    log = logging.getLogger(__name__)
    driver = gdal.GetDriverByName(format)
    in_raster_list = [gdal.Open(raster) for raster in in_raster_path_list]
    projection = in_raster_list[0].GetProjection()
    in_gt = in_raster_list[0].GetGeoTransform()
    x_res = in_gt[1]
    y_res = in_gt[5] * -1
    n_bands = in_raster_list[0].RasterCount
    temp_band = in_raster_list[0].GetRasterBand(1)
    datatype = temp_band.DataType
    temp_band = None

    # Creating output image + array
    log.info("Creating composite at {}".format(composite_out_path))
    log.info("Composite info: x_res: {}, y_res: {}, {} bands, datatype: {}, projection: {}"
             .format(x_res, y_res, n_bands, datatype, projection))
    out_bounds = get_combined_polygon(in_raster_list, geometry_mode="union")
    composite_image = create_new_image_from_polygon(out_bounds, composite_out_path, x_res, y_res, n_bands,
                                                    projection, format, datatype)
    output_array = composite_image.GetVirtualMemArray(eAccess=gdal.gdalconst.GF_Write)
    if len(output_array.shape) == 2:
        output_array = np.expand_dims(output_array, 0)

    mask_paths = []

    for i, in_raster in enumerate(in_raster_list):
        # Get a view of in_raster according to output_array
        log.info("Adding {} to composite".format(in_raster_path_list[i]))
        in_bounds = get_raster_bounds(in_raster)
        x_min, x_max, y_min, y_max = pixel_bounds_from_polygon(composite_image, in_bounds)
        output_view = output_array[:, y_min:y_max, x_min:x_max]

        # Move every unmasked pixel in in_raster to output_view
        mask_paths.append(get_mask_path(in_raster_path_list[i]))
        log.info("Mask for {} at {}".format(in_raster_path_list[i], mask_paths[i]))
        in_masked = get_masked_array(in_raster, mask_paths[i])
        np.copyto(output_view, in_masked, where=np.logical_not(in_masked.mask))

        # Deallocate
        output_view = None
        in_masked = None

    output_array = None
    output_image = None
    log.info("Composite done")
    log.info("Creating composite mask at {}".format(composite_out_path.rsplit(".")[0]+".msk"))
    combine_masks(mask_paths, composite_out_path.rsplit(".")[0]+".msk", combination_func='or', geometry_func="union")
    return composite_out_path


def composite_directory(image_dir, composite_out_dir, format="GTiff"):
    """Composites every image in image_dir, assumes all have associated masks.  Will
     place a file named composite_[last image date].tif inside composite_out_dir"""
    log = logging.getLogger(__name__)
    log.info("Compositing {}".format(image_dir))
    sorted_image_paths = [os.path.join(image_dir, image_name) for image_name
                          in sort_by_timestamp(os.listdir(image_dir), recent_first=False)
                          if image_name.endswith(".tif")]
    last_timestamp = get_image_acquisition_time(sorted_image_paths[-1])
    composite_out_path = os.path.join(composite_out_dir, "composite_{}".format(last_timestamp))
    composite_images_with_mask(sorted_image_paths, composite_out_path, format)


def change_from_composite(image_path, composite_path, model_path, class_out_path, prob_out_path):
    """Generates a change map comparing an image with a composite"""
    with TemporaryDirectory() as td:
        stacked_path = os.path.join(td, "comp_stack.tif")
        stack_images((composite_path, image_path), stacked_path)
        classify_image(stacked_path, model_path, class_out_path, prob_out_path)


def get_masked_array(raster, mask_path, fill_value = -9999):
    """Returns a numpy.mask masked array for the raster.
    Masked pixels are FALSE in the mask image (multiplicateive map),
    but TRUE in the masked_array (nodata pixels)"""
    mask = gdal.Open(mask_path)
    mask_array = mask.GetVirtualMemArray()
    raster_array = raster.GetVirtualMemArray()
    # If the shapes do not match, assume single-band mask for multi-band raster
    if len(mask_array.shape) == 2 and len(raster_array.shape) == 3:
        mask_array = project_array(mask_array, raster_array.shape[0], 0)
    return np.ma.array(raster_array, mask=np.logical_not(mask_array))


def project_array(array_in, depth, axis):
    """Returns a new array with an extra dimension. Data is projected along that dimension to depth."""
    array_in = np.expand_dims(array_in, axis)
    array_in = np.repeat(array_in, depth, axis)
    return array_in


def flatten_probability_image(prob_image, out_path):
    """Produces a single-band raster containing the highest certainties in a input probablility raster"""
    prob_raster = gdal.Open(prob_image)
    out_raster = create_matching_dataset(prob_raster, out_path, bands=1)
    prob_array = prob_raster.GetVirtualMemArray()
    out_array = out_raster.GetVirtualMemArray(eAccess=gdal.GA_Update)
    out_array[:, :] = prob_array.max(axis=0)
    out_array = None
    prob_array = None
    out_raster = None
    prob_raster = None


def get_combined_polygon(rasters, geometry_mode ="intersect"):
    """Calculates the overall polygon boundary for multiple rasters"""
    raster_bounds = []
    for in_raster in rasters:
        raster_bounds.append(get_raster_bounds(in_raster))
    # Calculate overall bounding box based on either union or intersection of rasters
    if geometry_mode == "intersect":
        combined_polygons = multiple_intersection(raster_bounds)
    elif geometry_mode == "union":
        combined_polygons = multiple_union(raster_bounds)
    else:
        raise Exception("Invalid geometry mode")
    return combined_polygons


def multiple_union(polygons):
    """Takes a list of polygons and returns a geometry representing the union of all of them"""
    # Note; I can see this maybe failing(or at least returning a multipolygon)
    # if two consecutive polygons do not overlap at all. Keep eye on.
    running_union = polygons[0]
    for polygon in polygons[1:]:
        running_union = running_union.Union(polygon)
    return running_union.Simplify(0)


def pixel_bounds_from_polygon(raster, polygon):
    """Returns the pixel coordinates of the bounds of the
     intersection between polygon and raster """
    raster_bounds = get_raster_bounds(raster)
    intersection = get_poly_intersection(raster_bounds, polygon)
    bounds_geo = intersection.Boundary()
    x_min_geo, x_max_geo, y_min_geo, y_max_geo = bounds_geo.GetEnvelope()
    (x_min_pixel, y_min_pixel) = point_to_pixel_coordinates(raster, (x_min_geo, y_min_geo))
    (x_max_pixel, y_max_pixel) = point_to_pixel_coordinates(raster, (x_max_geo, y_max_geo))
    # Kludge time: swap the two values around if they are wrong
    if x_min_pixel >= x_max_pixel:
        x_min_pixel, x_max_pixel = x_max_pixel, x_min_pixel
    if y_min_pixel >= y_max_pixel:
        y_min_pixel, y_max_pixel = y_max_pixel, y_min_pixel
    return x_min_pixel, x_max_pixel, y_min_pixel, y_max_pixel


def point_to_pixel_coordinates(raster, point, oob_fail=False):
    """Returns a tuple (x_pixel, y_pixel) in a georaster raster corresponding to the point.
    Point can be an ogr point object, a wkt string or an x, y tuple or list. Assumes north-up non rotated.
    Will floor() decimal output"""
    # Equation is rearrangement of section on affinine geotransform in http://www.gdal.org/gdal_datamodel.html
    if isinstance(point, str):
        point = ogr.CreateGeometryFromWkt(point)
        x_geo = point.GetX()
        y_geo = point.GetY()
    if isinstance(point, list) or isinstance(point, tuple):  # There is a more pythonic way to do this
        x_geo = point[0]
        y_geo = point[1]
    if isinstance(point, ogr.Geometry):
        x_geo = point.GetX()
        y_geo = point.GetY()
    gt = raster.GetGeoTransform()
    x_pixel = int(np.floor((x_geo - gt[0])/gt[1]))
    y_pixel = int(np.floor((y_geo - gt[3])/gt[5]))  # y resolution is -ve
    return x_pixel, y_pixel


def multiple_intersection(polygons):
    """Takes a list of polygons and returns a geometry representing the intersection of all of them"""
    running_intersection = polygons[0]
    for polygon in polygons[1:]:
        running_intersection = running_intersection.Intersection(polygon)
    return running_intersection.Simplify(0)


def stack_and_trim_images(old_image_path, new_image_path, aoi_path, out_image):
    """Stacks an old and new S2 image and trims to within an aoi"""
    log = logging.getLogger(__name__)
    if os.path.exists(out_image):
        log.warning("{} exists, skipping.")
        return
    with TemporaryDirectory() as td:
        old_clipped_image_path = os.path.join(td, "old.tif")
        new_clipped_image_path = os.path.join(td, "new.tif")
        clip_raster(old_image_path, aoi_path, old_clipped_image_path)
        clip_raster(new_image_path, aoi_path, new_clipped_image_path)
        stack_images([old_clipped_image_path, new_clipped_image_path],
                     out_image, geometry_mode="intersect")


def clip_raster(raster_path, aoi_path, out_path, srs_id=4326):
    """Clips a raster at raster_path to a shapefile given by aoi_path. Assumes a shapefile only has one polygon.
    Will np.floor() when converting from geo to pixel units and np.absolute() y resolution form geotransform."""
    # https://gis.stackexchange.com/questions/257257/how-to-use-gdal-warp-cutline-option
    with TemporaryDirectory() as td:
        srs = osr.SpatialReference()
        srs.ImportFromEPSG(srs_id)
        intersection_path = os.path.join(td, 'intersection')
        raster = gdal.Open(raster_path)
        in_gt = raster.GetGeoTransform()
        aoi = ogr.Open(aoi_path)
        intersection = get_aoi_intersection(raster, aoi)
        min_x_geo, max_x_geo, min_y_geo, max_y_geo = intersection.GetEnvelope()
        width_pix = int(np.floor(max_x_geo - min_x_geo)/in_gt[1])
        height_pix = int(np.floor(max_y_geo - min_y_geo)/np.absolute(in_gt[5]))
        new_geotransform = (min_x_geo, in_gt[1], 0, min_y_geo, 0, in_gt[5])
        write_polygon(intersection, intersection_path)
        clip_spec = gdal.WarpOptions(
            format="GTiff",
            cutlineDSName=intersection_path,
            cropToCutline=True,
            width=width_pix,
            height=height_pix,
            srcSRS=srs,
            dstSRS=srs
        )
        out = gdal.Warp(out_path, raster, options=clip_spec)
        out.SetGeoTransform(new_geotransform)
        out = None


def write_polygon(polygon, out_path, srs_id=4326):
    """Saves a polygon to a shapefile"""
    driver = ogr.GetDriverByName("ESRI Shapefile")
    data_source = driver.CreateDataSource(out_path)
    srs = osr.SpatialReference()
    srs.ImportFromEPSG(srs_id)
    layer = data_source.CreateLayer(
        "geometry",
        srs,
        geom_type=ogr.wkbPolygon)
    feature_def = layer.GetLayerDefn()
    feature = ogr.Feature(feature_def)
    feature.SetGeometry(polygon)
    layer.CreateFeature(feature)
    data_source.FlushCache()
    data_source = None


def get_aoi_intersection(raster, aoi):
    """Returns a wkbPolygon geometry with the intersection of a raster and an aoi"""
    raster_shape = get_raster_bounds(raster)
    aoi.GetLayer(0).ResetReading()  # Just in case the aoi has been accessed by something else
    aoi_feature = aoi.GetLayer(0).GetFeature(0)
    aoi_geometry = aoi_feature.GetGeometryRef()
    return aoi_geometry.Intersection(raster_shape)


def get_raster_intersection(raster1, raster2):
    """Returns a wkbPolygon geometry with the intersection of two raster bounding boxes"""
    bounds_1 = get_raster_bounds(raster1)
    bounds_2 = get_raster_bounds(raster2)
    return bounds_1.Intersection(bounds_2)


def get_poly_intersection(poly1, poly2):
    """Trivial function returns the intersection between two polygons. No test."""
    return poly1.Intersection(poly2)


def check_overlap(raster, aoi):
    """Checks that a raster and an AOI overlap"""
    raster_shape = get_raster_bounds(raster)
    aoi_shape = get_aoi_bounds(aoi)
    if raster_shape.Intersects(aoi_shape):
        return True
    else:
        return False


def get_raster_bounds(raster):
    """Returns a wkbPolygon geometry with the bounding rectangle of a raster calculate from its geotransform"""
    raster_bounds = ogr.Geometry(ogr.wkbLinearRing)
    geotrans = raster.GetGeoTransform()
    top_left_x = geotrans[0]
    top_left_y = geotrans[3]
    width = geotrans[1]*raster.RasterXSize
    height = geotrans[5]*raster.RasterYSize * -1  # RasterYSize is +ve, but geotransform is -ve so this should go good
    raster_bounds.AddPoint(top_left_x, top_left_y)
    raster_bounds.AddPoint(top_left_x + width, top_left_y)
    raster_bounds.AddPoint(top_left_x + width, top_left_y - height)
    raster_bounds.AddPoint(top_left_x, top_left_y - height)
    raster_bounds.AddPoint(top_left_x, top_left_y)
    bounds_poly = ogr.Geometry(ogr.wkbPolygon)
    bounds_poly.AddGeometry(raster_bounds)
    return bounds_poly


def get_raster_size(raster):
    """Return the height and width of a raster"""
    geotrans = raster.GetGeoTransform()
    width = geotrans[1]*raster.RasterXSize
    height = geotrans[5]*raster.RasterYSize
    return width, height


def get_aoi_bounds(aoi):
    """Returns a wkbPolygon geometry with the bounding rectangle of a single-polygon shapefile"""
    aoi_bounds = ogr.Geometry(ogr.wkbLinearRing)
    (x_min, x_max, y_min, y_max) = aoi.GetLayer(0).GetExtent()
    aoi_bounds.AddPoint(x_min, y_min)
    aoi_bounds.AddPoint(x_max, y_min)
    aoi_bounds.AddPoint(x_max, y_max)
    aoi_bounds.AddPoint(x_min, y_max)
    aoi_bounds.AddPoint(x_min, y_min)
    bounds_poly = ogr.Geometry(ogr.wkbPolygon)
    bounds_poly.AddGeometry(aoi_bounds)
    return bounds_poly


def get_aoi_size(aoi):
    """Returns the width and height of the bounding box of an aoi. No test"""
    (x_min, x_max, y_min, y_max) = aoi.GetLayer(0).GetExtent()
    out = (x_max - x_min, y_max-y_min)
    return out


def get_poly_size(poly):
    """Returns the width and height of a bounding box of a polygon. No test"""
    boundary = poly.Boundary()
    x_min, y_min, not_needed = boundary.GetPoint(0)
    x_max, y_max, not_needed = boundary.GetPoint(2)
    out = (x_max - x_min, y_max-y_min)
    return out


def create_mask_from_model(image_path, model_path, model_clear=0, num_chunks=10, buffer_size=0):
    """Returns a multiplicative mask (0 for cloud, shadow or haze, 1 for clear) built from the model at model_path."""
    with TemporaryDirectory() as td:
        log = logging.getLogger(__name__)
        log.info("Building cloud mask for {} with model {}".format(image_path, model_path))
        temp_mask_path = os.path.join(td, "cat_mask.tif")
        classify_image(image_path, model_path, temp_mask_path, num_chunks=10)
        temp_mask = gdal.Open(temp_mask_path, gdal.GA_Update)
        temp_mask_array = temp_mask.GetVirtualMemArray()
        mask_path = get_mask_path(image_path)
        mask = create_matching_dataset(temp_mask, mask_path, datatype=gdal.GDT_Byte)
        mask_array = mask.GetVirtualMemArray(eAccess=gdal.GF_Write)
        mask_array[:, :] = np.where(temp_mask_array != model_clear, 0, 1)
        temp_mask_array = None
        mask_array = None
        temp_mask = None
        mask = None
        if buffer_size:
            buffer_mask_in_place(mask_path, buffer_size)
        log.info("Cloud mask for {} saved in {}".format(image_path, mask_path))
        return mask_path


def create_mask_from_confidence_layer(image_path, l2_safe_path, cloud_conf_threshold = 30, buffer_size = 0):
    """Creates a multiplicative binary mask where cloudy pixels are 0 and non-cloudy pixels are 1"""
    log = logging.getLogger(__name__)
    log.info("Creating mask for {} with {} confidence threshold".format(image_path, cloud_conf_threshold))
    cloud_glob = "GRANULE/*/QI_DATA/MSK_CLDPRB_20m.jp2"
    cloud_path = glob.glob(os.path.join(l2_safe_path, cloud_glob))[0]
    cloud_image = gdal.Open(cloud_path)
    cloud_confidence_array = cloud_image.GetVirtualMemArray()
    mask_array = (cloud_confidence_array < cloud_conf_threshold)
    cloud_confidence_array = None

    mask_path = get_mask_path(image_path)
    mask_image = create_matching_dataset(cloud_image, mask_path)
    mask_image_array = mask_image.GetVirtualMemArray(eAccess=gdal.GF_Write)
    np.copyto(mask_image_array, mask_array)
    mask_image_array = None
    cloud_image = None
    mask_image = None
    resample_image_in_place(mask_path, 10)
    if buffer_size:
        buffer_mask_in_place(mask_path, buffer_size)
    log.info("Mask created at {}".format(mask_path))
    return mask_path


def get_mask_path(image_path):
    """A gdal mask is an image with the same name as the image it's masking, but with a .msk extension"""
    image_name = os.path.basename(image_path)
    image_dir = os.path.dirname(image_path)
    mask_name = image_name.rsplit('.')[0] + ".msk"
    mask_path = os.path.join(image_dir, mask_name)
    return mask_path


def combine_masks(mask_paths, out_path, combination_func = 'and', geometry_func ="intersect"):
    """ORs or ANDs several masks. Gets metadata from top mask. Assumes that masks are a
    Python true or false """
    # TODO Implement intersection and union
    masks = [gdal.Open(mask_path) for mask_path in mask_paths]
    combined_polygon = get_combined_polygon(masks, geometry_func)
    gt = masks[0].GetGeoTransform()
    x_res = gt[1]
    y_res = gt[5]*-1  # Y res is -ve in geotransform
    bands = 1
    projection = masks[0].GetProjection()
    out_mask = create_new_image_from_polygon(combined_polygon, out_path, x_res, y_res,
                                             bands, projection, datatype=gdal.GDT_Byte, nodata=0)

    # This bit here is similar to stack_raster, but different enough to not be worth spinning into a combination_func
    # I might reconsider this later, but I think it'll overcomplicate things.
    out_mask_array = out_mask.GetVirtualMemArray(eAccess=gdal.GF_Write)
    out_mask_array[:, :] = 1
    for in_mask in masks:
        in_mask_array = in_mask.GetVirtualMemArray()
        if geometry_func == "intersect":
            out_x_min, out_x_max, out_y_min, out_y_max = pixel_bounds_from_polygon(out_mask, combined_polygon)
            in_x_min, in_x_max, in_y_min, in_y_max = pixel_bounds_from_polygon(in_mask, combined_polygon)
        elif geometry_func == "union":
            out_x_min, out_x_max, out_y_min, out_y_max = pixel_bounds_from_polygon(out_mask, get_raster_bounds(in_mask))
            in_x_min, in_x_max, in_y_min, in_y_max = pixel_bounds_from_polygon(in_mask, get_raster_bounds(in_mask))
        else:
            raise Exception("Invalid geometry_func; can be 'intersect' or 'union'")
        out_mask_view = out_mask_array[out_y_min: out_y_max, out_x_min: out_x_max]
        in_mask_view = in_mask_array[in_y_min: in_y_max, in_x_min: in_x_max]
        if combination_func is 'or':
            out_mask_view = np.bitwise_or(out_mask_view, in_mask_view)
        elif combination_func is 'and':
            out_mask_view = np.bitwise_and(out_mask_view, in_mask_view)
        elif combination_func is 'nor':
            out_mask_view = np.bitwise_not(np.bitwise_or(out_mask_view, in_mask_view))
        else:
            raise Exception("Invalid combination_func; valid values are 'or', 'and', and 'nor'")
        in_mask_view = None
        out_mask_view = None
        in_mask_array = None
    out_mask_array = None
    out_mask = None
    return out_path


def buffer_mask_in_place(mask_path, buffer_size):
    """Expands a mask in-place, overwriting the previous mask"""
    log = logging.getLogger(__name__)
    log.info("Buffering {} with buffer size {}".format(mask_path, buffer_size))
    mask = gdal.Open(mask_path, gdal.GA_Update)
    mask_array = mask.GetVirtualMemArray(eAccess=gdal.GA_Update)
    cache = morph.binary_erosion(mask_array, selem=morph.disk(buffer_size))
    np.copyto(mask_array, cache)
    mask_array = None
    mask = None


def create_new_image_from_polygon(polygon, out_path, x_res, y_res, bands,
                           projection, format="GTiff", datatype = gdal.GDT_Int32, nodata = -9999):
    """Returns an empty image of the extent of input polygon"""
    # TODO: Implement nodata
    bounds_x_min, bounds_x_max, bounds_y_min, bounds_y_max = polygon.GetEnvelope()
    final_width_pixels = int((bounds_x_max - bounds_x_min) / x_res)
    final_height_pixels = int((bounds_y_max - bounds_y_min) / y_res)
    driver = gdal.GetDriverByName(format)
    out_raster = driver.Create(
        out_path, xsize=final_width_pixels, ysize=final_height_pixels,
        bands=bands, eType=datatype
    )
    out_raster.SetGeoTransform([
        bounds_x_min, x_res, 0,
        bounds_y_max, 0, y_res * -1
    ])
    out_raster.SetProjection(projection)
    return out_raster


def resample_image_in_place(image_path, new_res):
    """Resamples an image in-place using gdalwarp to new_res in metres"""
    # I don't like using a second object here, but hey.
    with TemporaryDirectory() as td:
        args = gdal.WarpOptions(
            xRes=new_res,
            yRes=new_res
        )
        temp_image = os.path.join(td, "temp_image.tif")
        gdal.Warp(temp_image, image_path, options=args)
        shutil.move(temp_image, image_path)





def apply_array_image_mask(array, mask):
    """Applies a mask of (y,x) to an image array of (bands, y, x), returning a ma.array object"""
    band_count = array.shape[0]
    stacked_mask = np.stack([mask]*band_count, axis=0)
    out = ma.masked_array(array, stacked_mask)
    return out


def classify_image(image_path, model_path, class_out_dir, prob_out_dir=None,
                   apply_mask=False, out_type="GTiff", num_chunks=2):
    """
    Classifies change between two stacked images.
    Images need to be chunked, otherwise they cause a memory error (~16GB of data with a ~15GB machine)
    TODO: Ignore areas where one image has missing values
    TODO: Need to check over Heiko merge
    """
    log = logging.getLogger(__name__)
    log.info("Classifying file: {}".format(image_path))
    log.info("Saved model     : {}".format(model_path))
    image = gdal.Open(image_path)
    if num_chunks == None:
        log.info("No chunk size given, attempting autochunk.")
        num_chunks = autochunk(image)
        log.info("Autochunk to {} chunks".format(num_chunks))
    model = joblib.load(model_path)
    class_out_image = create_matching_dataset(image, class_out_dir, format=out_type, datatype=gdal.GDT_Byte)
    log.info("Created classification image file: {}".format(class_out_dir))
    if prob_out_dir:
        log.info("n classes in the model: {}".format(model.n_classes_))
        prob_out_image = create_matching_dataset(image, prob_out_dir, bands=model.n_classes_, datatype=gdal.GDT_Float32)
        log.info("Created probability image file: {}".format(prob_out_dir))
    model.n_cores = -1
    image_array = image.GetVirtualMemArray()

    if apply_mask:
        mask_path = get_mask_path(image_path)
        log.info("Applying mask at {}".format(mask_path))
        mask = gdal.Open(mask_path)
        mask_array = mask.GetVirtualMemArray()
        image_array = apply_array_image_mask(image_array, mask_array)
        mask_array = None
        mask = None

    # Mask out missing values from the classification
    # at this point, image_array has dimensions [band, y, x]
    image_array = reshape_raster_for_ml(image_array)
    # Now it has dimensions [x * y, band] as needed for Scikit-Learn

    # Determine where in the image array there are no missing values in any of the bands (axis 1)
    np.any(image_array != nodata, axis=1, out=goodpixels)

    n_samples = image_array.shape[0] # gives x * y dimension of the whole image
    n_good_samples = len(np.where(goodpixels)) # gives the number of pixels with no missing values in any band
    classes = np.empty(n_samples, dtype=np.ubyte)
    if prob_out_dir:
        probs = np.empty((n_samples, model.n_classes_), dtype=np.float32)

    chunk_size = int(n_good_samples / num_chunks)
    chunk_resid = n_good_samples - chunk_size * num_chunks
    for chunk_id in range(num_chunks):
        offset = chunk_id * chunk_size
        # process the residual pixels with the last chunk
        if chunk_id == num_chunks - 1:
            chunk_size = chunk_size + chunk_resid
        log.info("   Classifying chunk {} of size {}".format(chunk_id, chunk_size))
        chunk_view = image_array[offset : offset + chunk_size, :]
        goodpixels_view = goodpixels[offset : offset + chunk_size]
        out_view = classes[offset : offset + chunk_size]
        out_view[:] = model.predict(chunk_view[goodpixels_view,])
        # put class values in the right pixel position again
        np.copyto(chunk_view, out_view, where=goodpixels_view)

        if prob_out_dir:
            prob_view = probs[
                offset : offset + chunk_size, :
            ]
            prob_view[:, :] = model.predict_proba(chunk_view[goodpixels_view,])
            # put prob values in the right pixel position again
            np.copyto(prob_view, out_view, where=goodpixels_view)

    class_out_image.GetVirtualMemArray(eAccess=gdal.GF_Write)[:, :] = \
        reshape_ml_out_to_raster(classes, image.RasterXSize, image.RasterYSize)

    if prob_out_dir:
        prob_out_image.GetVirtualMemArray(eAccess=gdal.GF_Write)[:, :, :] = \
            reshape_prob_out_to_raster(probs, image.RasterXSize, image.RasterYSize)

    class_out_image = None
    prob_out_image = None
    if prob_out_dir:
        return class_out_dir, prob_out_dir
    else:
        return class_out_dir


def autochunk(dataset, mem_limit=None):
    """Calculates the number of chunks to break a dataset into without a memory error.
    We want to break the dataset into as few chunks as possible without going over mem_limit.
    mem_limit defaults to total amount of RAM available on machine if not specified"""
    pixels = dataset.RasterXSize * dataset.RasterYSize
    bytes_per_pixel = dataset.GetVirtualMemArray().dtype.itemsize*dataset.RasterCount
    image_bytes = bytes_per_pixel*pixels
    if not mem_limit:
        mem_limit = os.sysconf('SC_PAGE_SIZE') * os.sysconf('SC_AVPHYS_PAGES')
        # Lets assume that 20% of memory is being used for non-map bits
        mem_limit = int(mem_limit*0.8)
    # if I went back now, I would fail basic programming here.
    for num_chunks in range(1, pixels):
        if pixels % num_chunks != 0:
            continue
        chunk_size_bytes = (pixels/num_chunks)*bytes_per_pixel
        if chunk_size_bytes < mem_limit:
            return num_chunks


def covert_image_format(image, format):
    pass


def classify_directory(in_dir, model_path, class_out_dir, prob_out_dir,
                       apply_mask=False, out_type="GTiff", num_chunks=None):
    """
    Classifies every .tif in in_dir using model at model_path. Outputs are saved
    in class_out_dir and prob_out_dir, named [input_name]_class and _prob, respectively.
    """
    log = logging.getLogger(__name__)
    log.info("Classifying files in {}".format(in_dir))
    log.info("Class files saved in {}".format(class_out_dir))
    log.info("Prob. files saved in {}".format(prob_out_dir))
    for image_path in glob.glob(in_dir+r"/*.tif"):
        image_name = os.path.basename(image_path).split('.')[0]
        class_out_path = os.path.join(class_out_dir, image_name+"_class.tif")
        prob_out_path = os.path.join(prob_out_dir, image_name+"_prob.tif")
        classify_image(image_path, model_path, class_out_path, prob_out_path,
                       apply_mask, out_type, num_chunks)


def reshape_raster_for_ml(image_array):
    """Reshapes an array from gdal order [band, y, x] to scikit order [x*y, band]"""
    bands, y, x = image_array.shape
    image_array = np.transpose(image_array, (1, 2, 0))
    image_array = np.reshape(image_array, (x * y, bands))
    return image_array


def reshape_ml_out_to_raster(classes, width, height):
    """Reshapes an output [x*y] to gdal order [y, x]"""
    # TODO: Test this.
    image_array = np.reshape(classes, (height, width))
    return image_array


def reshape_prob_out_to_raster(probs, width, height):
    """reshapes an output of shape [x*y, classes] to gdal order [classes, y, x]"""
    classes = probs.shape[1]
    image_array = np.transpose(probs, (1, 0))
    image_array = np.reshape(image_array, (classes, height, width))
    return image_array


def create_trained_model(training_image_file_paths, cross_val_repeats = 5, attribute="CODE"):
    """Returns a trained random forest model from the training data. This
    assumes that image and model are in the same directory, with a shapefile.
    Give training_image_path a path to a list of .tif files. See spec in the R drive for data structure.
    At present, the model is an ExtraTreesClassifier arrived at by tpot; see tpot_classifier_kenya -> tpot 1)"""
    # This could be optimised by pre-allocating the training array. but not now.
    learning_data = None
    classes = None
    for training_image_file_path in training_image_file_paths:
        training_image_folder, training_image_name = os.path.split(training_image_file_path)
        training_image_name = training_image_name[:-4]  # Strip the file extension
        shape_path = os.path.join(training_image_folder, training_image_name, training_image_name + '.shp')
        this_training_data, this_classes = get_training_data(training_image_file_path, shape_path, attribute)
        if learning_data is None:
            learning_data = this_training_data
            classes = this_classes
        else:
            learning_data = np.append(learning_data, this_training_data, 0)
            classes = np.append(classes, this_classes)
    model = ens.ExtraTreesClassifier(bootstrap=False, criterion="gini", max_features=0.55, min_samples_leaf=2,
                                     min_samples_split=16, n_estimators=100, n_jobs=4, class_weight='balanced')
    model.fit(learning_data, classes)
    scores = cross_val_score(model, learning_data, classes, cv=cross_val_repeats)
    return model, scores


def create_model_for_region(path_to_region, model_out, scores_out, attribute="CODE"):
    """Creates a model based on training data for files in a given region"""
    image_glob = os.path.join(path_to_region, r"*.tif")
    image_list = glob.glob(image_glob)
    model, scores = create_trained_model(image_list, attribute=attribute)
    joblib.dump(model, model_out)
    with open(scores_out, 'w') as score_file:
        score_file.write(str(scores))


def create_model_from_signatures(sig_csv_path, model_out):
    model = ens.ExtraTreesClassifier(bootstrap=False, criterion="gini", max_features=0.55, min_samples_leaf=2,
                                     min_samples_split=16, n_estimators=100, n_jobs=4, class_weight='balanced')
    data = np.loadtxt(sig_csv_path, delimiter=",").T
    model.fit(data[1:, :].T, data[0, :])
    joblib.dump(model, model_out)


def get_training_data(image_path, shape_path, attribute="CODE", shape_projection_id=4326):
    """Given an image and a shapefile with categories, return x and y suitable
    for feeding into random_forest.fit.
    Note: THIS WILL FAIL IF YOU HAVE ANY CLASSES NUMBERED '0'
    WRITE A TEST FOR THIS TOO; if this goes wrong, it'll go wrong quietly and in a way that'll cause the most issues
     further on down the line."""
    with TemporaryDirectory() as td:
        shape_projection = osr.SpatialReference()
        shape_projection.ImportFromEPSG(shape_projection_id)
        image = gdal.Open(image_path)
        image_gt = image.GetGeoTransform()
        x_res, y_res = image_gt[1], image_gt[5]
        ras_path = os.path.join(td, "poly_ras")
        ras_params = gdal.RasterizeOptions(
            noData=0,
            attribute=attribute,
            xRes=x_res,
            yRes=y_res,
            outputType=gdal.GDT_Int16,
            outputSRS=shape_projection
        )
        # This produces a rasterised geotiff that's right, but not perfectly aligned to pixels.
        # This can probably be fixed.
        gdal.Rasterize(ras_path, shape_path, options=ras_params)
        rasterised_shapefile = gdal.Open(ras_path)
        shape_array = rasterised_shapefile.GetVirtualMemArray()
        local_x, local_y = get_local_top_left(image, rasterised_shapefile)
        shape_sparse = sp.coo_matrix(shape_array)
        y, x, features = sp.find(shape_sparse)
        training_data = np.empty((len(features), image.RasterCount))
        image_array = image.GetVirtualMemArray()
        image_view = image_array[:,
                    local_y: local_y + rasterised_shapefile.RasterYSize,
                    local_x: local_x + rasterised_shapefile.RasterXSize
                    ]
        for index in range(len(features)):
            training_data[index, :] = image_view[:, y[index], x[index]]
        return training_data, features


def get_local_top_left(raster1, raster2):
    """Gets the top-left corner of raster1 in the array of raster 2; WRITE A TEST FOR THIS"""
    inner_gt = raster2.GetGeoTransform()
    return point_to_pixel_coordinates(raster1, [inner_gt[0], inner_gt[3]])<|MERGE_RESOLUTION|>--- conflicted
+++ resolved
@@ -559,17 +559,11 @@
     return out
 
 
-<<<<<<< HEAD
 def aggregate_and_mask_10m_bands(in_dir, out_dir, cloud_threshold = 60, cloud_model_path=None):
-=======
-def aggregate_and_mask_10m_bands(in_dir, out_dir, cloud_threshold = 60, cloud_model_path=None, force_reprocess=False,
-                                 buffer_size = 20):
->>>>>>> e1851b48
     """For every folder in a directory, aggregates all 10m resolution bands into a single geotif
      and creates a cloudmask from the sen2cor confidence layer and RandomForest model if provided"""
     log = logging.getLogger(__name__)
     safe_file_path_list = [os.path.join(in_dir, safe_file_path) for safe_file_path in os.listdir(in_dir)]
-<<<<<<< HEAD
     #log.info("SAFE dfile path list: {}".format(safe_file_path_list))
     for safe_dir in safe_file_path_list:
         log.info("----------------------------------------------------")
@@ -578,19 +572,6 @@
         out_path = os.path.join(out_dir, get_sen_2_granule_id(safe_dir)) + ".tif"
         log.info("Output file: {}".format(out_path))
         stack_sentinel_2_bands(safe_dir, out_path, band='10m')
-=======
-    log.info("Aggregating tile following files: {}".format(safe_file_path_list))
-    for safe_dir in safe_file_path_list:
-        out_path = os.path.join(out_dir, get_sen_2_image_timestamp(safe_dir))+".tif"
-        if os.path.exists(out_path) and not force_reprocess:
-            log.info("{} exists, skipping".format(out_path))
-            continue
-        try:
-            stack_sentinel_2_bands(safe_dir, out_path, band='10m')
-        except BadS2Exception:
-            log.error("{} in incorrectly processed, continuing.".format(safe_dir))
-            continue
->>>>>>> e1851b48
         if cloud_model_path:
             with TemporaryDirectory() as td:
                 temp_model_mask_path = os.path.join(td, "temp_model.msk")
@@ -605,21 +586,7 @@
 def stack_sentinel_2_bands(safe_dir, out_image_path, band = "10m"):
     """Stacks the contents of a .SAFE granule directory into a single geotiff"""
     log = logging.getLogger(__name__)
-<<<<<<< HEAD
     granule_path = r"GRANULE/*/IMG_DATA/R{}/*_B0[8,4,3,2]_{}.jp2".format(band, band)
-    image_glob = os.path.join(safe_dir, granule_path)
-    file_list = glob.glob(image_glob)
-    file_list.sort()   # Sorting alphabetically gives the right order for bands
-    if file_list == "":
-        log.error("File list for stacking is empty.")
-    else:
-#        log.info("Ordered band file list for stacking:")
-#        for thisfile in file_list:
-#            log.info("Band: {}".format(thisfile))
-        stack_images(file_list, out_image_path, geometry_mode="intersect")
-        log.info("Finished stacking image bands into file: {}".format(out_image_path))
-=======
-    granule_path = r"GRANULE/*/IMG_DATA/R{}/*_B0[8,4,3,2]_*.jp2".format(band)
     image_glob = os.path.join(safe_dir, granule_path)
     file_list = glob.glob(image_glob)
     file_list.sort()   # Sorting alphabetically gives the right order for bands
@@ -627,7 +594,6 @@
         log.error("No 10m imagery present in {}".format(safe_dir))
         raise BadS2Exception
     stack_images(file_list, out_image_path, geometry_mode="intersect")
->>>>>>> e1851b48
     return out_image_path
 
 
@@ -779,7 +745,7 @@
     log.info("New empty image created at {}".format(out_raster_file))
     out_raster_array = out_raster.GetVirtualMemArray(eAccess=gdal.GF_Write)
     for i, raster in enumerate(rasters):
-        log.info("Now mosaicKing raster no. {}".format(i))
+        log.info("Now mosaicking raster no. {}".format(i))
         in_raster_array = raster.GetVirtualMemArray()
         if len(in_raster_array.shape) == 2:
             in_raster_array = np.expand_dims(in_raster_array, 0)
@@ -798,8 +764,6 @@
     be a binary .msk file with the same path as their corresponding image. All images must have the same
     number of layers and resolution, but do not have to be perfectly on top of each other. If it does not exist,
     composite_out_path will be created. Takes projection, resolution, ect from first band of first raster in list."""
-
-    #TODO: Add code that updates an existing composite mask. Should be doable inside this function.
 
     log = logging.getLogger(__name__)
     driver = gdal.GetDriverByName(format)
@@ -1273,9 +1237,6 @@
         temp_image = os.path.join(td, "temp_image.tif")
         gdal.Warp(temp_image, image_path, options=args)
         shutil.move(temp_image, image_path)
-
-
-
 
 
 def apply_array_image_mask(array, mask):
