"""

pyeo.raster_manipulation
------------------------
Functions for working with raster data.

NOTE: supported datatypes
gdal.GDT_Unknown
gdal.GDT_Byte
gdal.GDT_UInt16
gdal.GDT_Int16
gdal.GDT_UInt32
gdal.GDT_Int32
gdal.GDT_Float32
gdal.GDT_Float64
gdal.GDT_CInt16
gdal.GDT_CInt32
gdal.GDT_CFloat32
gdal.GDT_CFloat64

NOTE: Geotransforms

NOTE: Projections

NOTE: Masks
"""
import sys
import datetime
import glob
import logging
import os
import shutil
import subprocess
import re
from tempfile import TemporaryDirectory, NamedTemporaryFile

import gdal
import numpy as np
from osgeo import gdal_array, osr, ogr
from osgeo.gdal_array import NumericTypeCodeToGDALTypeCode, GDALTypeCodeToNumericTypeCode
#from skimage import morphology as morph

import pdb

from pyeo.coordinate_manipulation import get_combined_polygon, pixel_bounds_from_polygon, write_geometry, \
    get_aoi_intersection, get_raster_bounds, align_bounds_to_whole_number, get_poly_bounding_rect, reproject_vector
from pyeo.array_utilities import project_array
from pyeo.filesystem_utilities import sort_by_timestamp, get_sen_2_tiles, get_l1_safe_file, get_sen_2_image_timestamp, \
    get_sen_2_image_tile, get_sen_2_granule_id, check_for_invalid_l2_data, get_mask_path, get_sen_2_baseline
from pyeo.exceptions import CreateNewStacksException, StackImagesException, BadS2Exception, NonSquarePixelException

log = logging.getLogger("pyeo")

import pyeo.windows_compatability





def create_matching_dataset(in_dataset, out_path,
                            format="GTiff", bands=1, datatype = None):
    """
    Creates an empty gdal dataset with the same dimensions, projection and geotransform as in_dataset.
    Defaults to 1 band.
    Datatype is set from the first layer of in_dataset if unspecified

    Parameters
    ----------
    in_dataset
        A gdal.Dataset object
    out_path
        The path to save the copied dataset to
    format
        The Ggal image format. Defaults to geotiff ("GTiff"); for a full list, see https://gdal.org/drivers/raster/index.html
    bands
        The number of bands in the dataset. Defaults to one.
    datatype
        The datatype of the returned dataset. See the introduction for this module.

    Returns
    -------
    An gdal.Dataset of the new, empty dataset that is ready for writing.

    """
    driver = gdal.GetDriverByName(format)
    if datatype is None:
        datatype = in_dataset.GetRasterBand(1).DataType
    out_dataset = driver.Create(out_path,
                                xsize=in_dataset.RasterXSize,
                                ysize=in_dataset.RasterYSize,
                                bands=bands,
                                eType=datatype)
    out_dataset.SetGeoTransform(in_dataset.GetGeoTransform())
    out_dataset.SetProjection(in_dataset.GetProjection())
    return out_dataset


def save_array_as_image(array, path, geotransform, projection, format = "GTiff"):
    """
    Saves a given array as a geospatial image to disk in the format 'format'. The datatype will be of one corresponding
    to
    Array must be gdal format: [bands, y, x].

    Parameters
    ----------
    array
        A Numpy array containing the values to be saved to a raster
    path
        The path to the location to save the output raster to
    geotransform
        The geotransform of the image to be saved. See note.
    projection
        The projection, as wkt, of the image to be saved. See note.
    format

    Returns
    -------

    """
    driver = gdal.GetDriverByName(format)
    type_code = gdal_array.NumericTypeCodeToGDALTypeCode(array.dtype)
    # If array is 2d, give it an extra dimension.
    if len(array.shape) == 2:
        array = np.expand_dims(array, axis=0)
    out_dataset = driver.Create(
        path,
        xsize=array.shape[2],
        ysize=array.shape[1],
        bands=array.shape[0],
        eType=type_code
    )
    out_dataset.SetGeoTransform(geotransform)
    out_dataset.SetProjection(projection)
    out_array = out_dataset.GetVirtualMemArray(eAccess=gdal.GA_Update)
    out_array[...] = array
    out_array = None
    out_dataset = None
    return path


def create_new_stacks(image_dir, stack_dir):
    """
    For each granule present in image_dir Saves the result in stacked_dir.
    Assumes that each image in image_dir is saved with a Sentinel-2 identifiter name - see merge_raster.

    Parameters
    ----------
    image_dir
        A path to the directory containing the images to be stacked, all named as Sentinel 2 identifiers
    stack_dir
        A path to a directory to save the stacked images to.
    Returns
    -------
        A list of paths to the new stacks, each names as

    Notes
    -----
    The pairing algorithm is as follows:
    Step 1: Group directory b
    Step 2: For each tile number, sort by time
    Step 3: For each image in the sorted list, stack wach image with it's next oldest image.

    """
    new_images = []
    tiles = get_sen_2_tiles(image_dir)
    tiles = list(set(tiles)) # eliminate duplicates
    n_tiles = len(tiles)
    log.info("Found {} unique tile IDs for stacking:".format(n_tiles))
    for tile in tiles:
        log.info("   {}".format(tile))  # Why in its own loop?
    for tile in tiles:
        log.info("Tile ID for stacking: {}".format(tile))
        safe_files = glob.glob(os.path.join(image_dir, "*" + tile + "*.tif")) # choose all files with that tile ID
        if len(safe_files) == 0:
            raise CreateNewStacksException("Image_dir is empty: {}".format(os.path.join(image_dir, tile + "*.tif")))
        else:
            safe_files = sort_by_timestamp(safe_files)
            log.info("Image file list for pairwise stacking for this tile:")
            for file in safe_files:
                log.info("   {}".format(file))
            # For each image in the list, stack the oldest with the next oldest. Then set oldest to next oldest
            # and repeat
            latest_image_path = safe_files[0]
            for image in safe_files[1:]:
                new_images.append(stack_old_and_new_images(image, latest_image_path, stack_dir))
                latest_image_path = image
    return new_images


def stack_image_with_composite(image_path, composite_path, out_dir, create_combined_mask=True, skip_if_exists=True,
                               invert_stack = False):
    """
    Creates a single 8-band geotif image with a cloud-free composite, and saves the result in out_dir. Images are named
    "composite_tile_timestamp-of-composite_timestamp-of-image". Bands 123 and 4 are the BGR and I bands of the
    composite, and bands 567 and 8 are the BGR and I bands of the image.

    Parameters
    ----------
    image_path
        Path to the image to be stacked .
    composite_path
        Path to the composite to stack the image with
    out_dir
        The directory to save the resulting composite to
    create_combined_mask
        If true, combines the cloud mask files associated with the images into a single mask. The mask will mask out
        clouds that exist in either image.
    skip_if_exists
        If true, skip stacking if a file with the same name is found.
    invert_stack
        If true, changes the ordering of the bands to image BGRI - composite BGRI. Included to permit compatability
        with older models - you can ususally leave this alone.

    Returns
    -------
    The path to the new composite.

    """
    log.info("Stacking {} with composite {}".format(image_path, composite_path))
    composite_timestamp = get_sen_2_image_timestamp(composite_path)
    image_timestamp = get_sen_2_image_timestamp(image_path)
    tile = get_sen_2_image_tile(image_path)
    out_filename = "composite_{}_{}_{}.tif".format(tile, composite_timestamp, image_timestamp)
    out_path = os.path.join(out_dir, out_filename)
    out_mask_path = out_path.rsplit('.')[0] + ".msk"
    if os.path.exists(out_path) and os.path.exists(out_mask_path) and skip_if_exists:
        log.info("{} and mask exists, skipping".format(out_path))
        return out_path
    to_be_stacked = [composite_path, image_path]
    if invert_stack:
        to_be_stacked.reverse()
    stack_images(to_be_stacked, out_path, geometry_mode="intersect")
    if create_combined_mask:
        image_mask_path = get_mask_path(image_path)
        comp_mask_path = get_mask_path(composite_path)
        combine_masks([comp_mask_path, image_mask_path], out_mask_path, combination_func="and", geometry_func="intersect")
    return out_path


def stack_images(raster_paths, out_raster_path,
                 geometry_mode="intersect", format="GTiff", datatype=gdal.GDT_Int32):
    """
    When provided with a list of rasters, will stack them into a single raster. The nunmber of
    bands in the output is equal to the total number of bands in the input. Geotransform and projection
    are taken from the first raster in the list; there may be unexpected behavior if multiple differing
    proejctions are provided.

    Parameters
    ----------
    raster_paths
        A list of paths to the rasters to be stacked, in order.
    out_raster_path
        The path to the saved output raster.
    geometry_mode
        Can be either 'instersect' or 'union'.
        - If 'intersect', then the output raster will only contain the pixels of the input rasters that overlap.
        - If 'union', then the output raster will contain every pixel in the outputs. Layers without data will
        have their pixel values set to 0.
    format
        The GDAL image format for the output.
    datatype
        The datatype of the gdal array

    """
    #TODO: Confirm the union works, and confirm that nondata defaults to 0.
    

    log.info("Stacking images {}".format(raster_paths))
    if len(raster_paths) <= 1:
        raise StackImagesException("stack_images requires at least two input images")
    rasters = [gdal.Open(raster_path) for raster_path in raster_paths]
    total_layers = sum(raster.RasterCount for raster in rasters)
    projection = rasters[0].GetProjection()
    in_gt = rasters[0].GetGeoTransform()
    x_res = in_gt[1]
    y_res = in_gt[5]*-1   # Y resolution in affine geotransform is -ve for Maths reasons
    combined_polygons = get_combined_polygon(rasters, geometry_mode)

    # Creating a new gdal object
    out_raster = create_new_image_from_polygon(combined_polygons, out_raster_path, x_res, y_res,
                                               total_layers, projection, format, datatype)

    # I've done some magic here. GetVirtualMemArray lets you change a raster directly without copying
    
    out_raster_array = out_raster.GetVirtualMemArray(eAccess=gdal.GF_Write)
    present_layer = 0
    for i, in_raster in enumerate(rasters):
        log.info("Stacking image {}".format(i))
        in_raster_array = in_raster.GetVirtualMemArray()
        out_x_min, out_x_max, out_y_min, out_y_max = pixel_bounds_from_polygon(out_raster, combined_polygons)
        in_x_min, in_x_max, in_y_min, in_y_max = pixel_bounds_from_polygon(in_raster, combined_polygons)
        if len(in_raster_array.shape) == 2:
            in_raster_array = np.expand_dims(in_raster_array, 0)
        # Gdal does band, y, x
        out_raster_view = out_raster_array[
                      present_layer:  present_layer + in_raster.RasterCount,
                      out_y_min: out_y_max,
                      out_x_min: out_x_max
                      ]
        in_raster_view = in_raster_array[
                    0:in_raster.RasterCount,
                    in_y_min: in_y_max,
                    in_x_min: in_x_max
                    ]
        out_raster_view[...] = in_raster_view
        out_raster_view = None
        in_raster_view = None
        present_layer += in_raster.RasterCount
        in_raster_array = None
        in_raster = None
    out_raster_array = None
    out_raster = None


def strip_bands(in_raster_path, out_raster_path, bands_to_strip):
    in_raster = gdal.Open(in_raster_path)
    out_raster_band_count = in_raster.RasterCount-len(bands_to_strip)
    out_raster = create_matching_dataset(in_raster, out_raster_path, bands=out_raster_band_count)
    out_raster_array = out_raster.GetVirtualMemArray(eAccess=gdal.GA_Update)
    in_raster_array = in_raster.GetVirtualMemArray()

    bands_to_copy = [band for band in range(in_raster_array.shape[0]) if band not in bands_to_strip]

    out_raster_array[...] = in_raster_array[bands_to_copy, :,:]

    out_raster_array = None
    in_raster_array = None
    out_raster = None
    in_raster = None

    return out_raster_path


def average_images(raster_paths, out_raster_path,
                 geometry_mode="intersect", format="GTiff", datatype=gdal.GDT_Int32):
    """
    When provided with a list of rasters, will stack them into a single raster. The nunmber of
    bands in the output is equal to the total number of bands in the input. Geotransform and projection
    are taken from the first raster in the list; there may be unexpected behavior if multiple differing
    proejctions are provided.

    Parameters
    ----------
    raster_paths
        A list of paths to the rasters to be stacked, in order.
    out_raster_path
        The path to the saved output raster.
    geometry_mode
        Can be either 'instersect' or 'union'.
        - If 'intersect', then the output raster will only contain the pixels of the input rasters that overlap.
        - If 'union', then the output raster will contain every pixel in the outputs. Layers without data will
        have their pixel values set to 0.
    format
        The GDAL image format for the output.
    datatype
        The datatype of the gdal array

    """
    # TODO: Confirm the union works, and confirm that nondata defaults to 0.
    log.info("Stacking images {}".format(raster_paths))
    if len(raster_paths) <= 1:
        raise StackImagesException("stack_images requires at least two input images")
    rasters = [gdal.Open(raster_path) for raster_path in raster_paths]
    most_rasters = max(raster.RasterCount for raster in rasters)
    projection = rasters[0].GetProjection()
    in_gt = rasters[0].GetGeoTransform()
    x_res = in_gt[1]
    y_res = in_gt[5] * -1  # Y resolution in affine geotransform is -ve for Maths reasons
    combined_polygons = get_combined_polygon(rasters, geometry_mode)

    # Creating a new gdal object
    out_raster = create_new_image_from_polygon(combined_polygons, out_raster_path, x_res, y_res,
                                               most_rasters, projection, format, datatype)

    # I've done some magic here. GetVirtualMemArray lets you change a raster directly without copying
    out_raster_array = out_raster.GetVirtualMemArray(eAccess=gdal.GF_Write)
    if len(out_raster_array.shape == 2):
        out_raster_array = np.expand_dims(out_raster_array, 3)
    present_layer = 0
    for i, in_raster in enumerate(rasters):
        log.info("Stacking image {}".format(i))
        in_raster_array = in_raster.GetVirtualMemArray()
        out_x_min, out_x_max, out_y_min, out_y_max = pixel_bounds_from_polygon(out_raster, combined_polygons)
        in_x_min, in_x_max, in_y_min, in_y_max = pixel_bounds_from_polygon(in_raster, combined_polygons)
        if len(in_raster_array.shape) == 2:
            in_raster_array = np.expand_dims(in_raster_array, 0)
        # Gdal does band, y, x
        out_raster_view = out_raster_array[
                          :
                          out_y_min: out_y_max,
                          out_x_min: out_x_max
                          ]
        in_raster_view = in_raster_array[
                         :
                         in_y_min: in_y_max,
                         in_x_min: in_x_max
                         ]
        out_raster_view[...] = (out_raster_view+in_raster_view)/2   # Sequential mean
        out_raster_view = None
        in_raster_view = None
        present_layer += in_raster.RasterCount
        in_raster_array = None
        in_raster = None
    out_raster_array = None
    out_raster = None


def trim_image(in_raster_path, out_raster_path, polygon, format="GTiff"):
    """
    Trims a raster to a polygon.

    Parameters
    ----------
    in_raster_path
        Path to the imput raster
    out_raster_path
        Path of the output raster
    polygon
        A ogr.Geometry containing a single polygon
    format
        Image format of the output raster. Defaults to geotiff.

    """
    with TemporaryDirectory() as td:
        in_raster = gdal.Open(in_raster_path)
        in_gt = in_raster.GetGeoTransform()
        x_res = in_gt[1]
        y_res = in_gt[5] * -1
        temp_band = in_raster.GetRasterBand(1)
        datatype = temp_band.DataType
        out_raster = create_new_image_from_polygon(polygon, out_raster_path, x_res, y_res,
                                                  in_raster.RasterCount, in_raster.GetProjection(),
                                                  format, datatype)
        out_x_min, out_x_max, out_y_min, out_y_max = pixel_bounds_from_polygon(out_raster, polygon)
        in_x_min, in_x_max, in_y_min, in_y_max = pixel_bounds_from_polygon(in_raster, polygon)
        out_raster_array = out_raster.GetVirtualMemArray(eAccess=gdal.GA_Update)
        in_raster_array = in_raster.GetVirtualMemArray()
        out_raster_view = out_raster_array[
                      :,
                      out_y_min: out_y_max,
                      out_x_min: out_x_max
                      ]
        in_raster_view = in_raster_array[
                    :,
                    in_y_min: in_y_max,
                    in_x_min: in_x_max
                    ]
        out_raster_view[...] = in_raster_view
        out_raster_view = None
        in_raster_view = None
        out_raster_array = None
        in_raster_array = None
        out_raster = None
        in_raster = None


def mosaic_images(raster_paths, out_raster_file, format="GTiff", datatype=gdal.GDT_Int32, nodata = 0):
    """
    Mosaics multiple images with the same number of layers into one single image. Overwrites
    overlapping pixels with the value furthest down raster_paths. Takes projection from the first
    raster.

    Parameters
    ----------
    raster_paths
        A list of paths of raster to be mosaiced
    out_raster_file
        The path to the output file
    format
        The image format of the output raster.
    datatype
        The datatype of the output raster
    nodata
        The input nodata value; any pixels in raster_paths with this value will be ignored.

    """

    # This, again, is very similar to stack_rasters
    log = logging.getLogger(__name__)
    log.info("Beginning mosaic")
    rasters = [gdal.Open(raster_path) for raster_path in raster_paths]
    projection = rasters[0].GetProjection()
    in_gt = rasters[0].GetGeoTransform()
    x_res = in_gt[1]
    y_res = in_gt[5] * -1  # Y resolution in agt is -ve for Maths reasons
    combined_polygon = align_bounds_to_whole_number(get_combined_polygon(rasters, geometry_mode='union'))
    layers = rasters[0].RasterCount
    out_raster = create_new_image_from_polygon(combined_polygon, out_raster_file, x_res, y_res, layers,
                                               projection, format, datatype)
    log.info("New empty image created at {}".format(out_raster_file))
    out_raster_array = out_raster.GetVirtualMemArray(eAccess=gdal.GF_Write)
    for i, raster in enumerate(rasters):
        log.info("Now mosaicking raster no. {}".format(i))
        in_raster_array = raster.GetVirtualMemArray()
        if len(in_raster_array.shape) == 2:
            in_raster_array = np.expand_dims(in_raster_array, 0)
        in_bounds = get_raster_bounds(raster)
        out_x_min, out_x_max, out_y_min, out_y_max = pixel_bounds_from_polygon(out_raster, in_bounds)
        out_raster_view = out_raster_array[:, out_y_min: out_y_max, out_x_min: out_x_max]
        np.copyto(out_raster_view, in_raster_array, where=in_raster_array != nodata)
        in_raster_array = None
        out_raster_view = None
    log.info("Raster mosaicking done")
    out_raster_array = None


def composite_images_with_mask(in_raster_path_list, composite_out_path, format="GTiff", generate_date_image=False):
    """
    Works down in_raster_path_list, updating pixels in composite_out_path if not masked.

    Parameters
    ----------
    in_raster_path_list
        A list of paths to rasters.
    composite_out_path
        The path of the output image
    format
        The gdal format of the image.
    generate_date_image
        If true, generates a single-layer raster containing the dates of each image detected.

    Returns
    -------
        The path to the composite.

    Notes
    -----
    Masks are assumed to be a multiplicative .msk file with the same path as their corresponding image; see REFERENCE.
    All images must have the same number of layers and resolution, but do not have to be perfectly on top of each
    other. If it does not exist, composite_out_path will be created. Takes projection, resolution, ect from first band
    of first raster in list. Will reproject images and masks if they do not match initial raster.

    """

    log = logging.getLogger(__name__)
    driver = gdal.GetDriverByName(format)
    in_raster_list = [gdal.Open(raster) for raster in in_raster_path_list]
    projection = in_raster_list[0].GetProjection()
    in_gt = in_raster_list[0].GetGeoTransform()
    x_res = in_gt[1]
    y_res = in_gt[5] * -1
    n_bands = in_raster_list[0].RasterCount
    temp_band = in_raster_list[0].GetRasterBand(1)
    datatype = temp_band.DataType
    temp_band = None

    # Creating output image + array
    log.info("Creating composite at {}".format(composite_out_path))
    log.info("Composite info: x_res: {}, y_res: {}, {} bands, datatype: {}, projection: {}"
             .format(x_res, y_res, n_bands, datatype, projection))
    out_bounds = align_bounds_to_whole_number(get_poly_bounding_rect(get_combined_polygon(in_raster_list,
                                                                                          geometry_mode="union")))
    composite_image = create_new_image_from_polygon(out_bounds, composite_out_path, x_res, y_res, n_bands,
                                                    projection, format, datatype)

    if generate_date_image:
        time_out_path = composite_out_path.rsplit('.')[0]+".dates"
        dates_image = create_matching_dataset(composite_image, time_out_path, bands=1, datatype=gdal.GDT_UInt32)
        dates_array = dates_image.GetVirtualMemArray(eAccess=gdal.gdalconst.GF_Write)

    output_array = composite_image.GetVirtualMemArray(eAccess=gdal.gdalconst.GF_Write)
    if len(output_array.shape) == 2:
        output_array = np.expand_dims(output_array, 0)

    mask_paths = []

    for i, in_raster in enumerate(in_raster_list):
        mask_paths.append(get_mask_path(in_raster_path_list[i]))

        # Get a view of in_raster according to output_array
        log.info("Adding {} to composite".format(in_raster_path_list[i]))
        in_bounds = align_bounds_to_whole_number(get_raster_bounds(in_raster))
        x_min, x_max, y_min, y_max = pixel_bounds_from_polygon(composite_image, in_bounds)
        output_view = output_array[:, y_min:y_max, x_min:x_max]

        # Move every unmasked pixel in in_raster to output_view
        log.info("Mask for {} at {}".format(in_raster_path_list[i], mask_paths[i]))
        in_masked = get_masked_array(in_raster, mask_paths[i])
        np.copyto(output_view, in_masked, where=np.logical_not(in_masked.mask))

        # Save dates in date_image if needed
        if generate_date_image:
            dates_view = dates_array[y_min: y_max, x_min: x_max]
            # Gets timestamp as integer in form yyyymmdd
            date = np.uint32(get_sen_2_image_timestamp(in_raster.GetFileList()[0]).split("T")[0])
            dates_view[np.logical_not(in_masked.mask[0, ...])] = date
            dates_view = None

        # Deallocate
        output_view = None
        in_masked = None

    output_array = None
    dates_array = None
    dates_image = None
    composite_image = None

    log.info("Composite done")
    log.info("Creating composite mask at {}".format(composite_out_path.rsplit(".")[0]+".msk"))
    combine_masks(mask_paths, composite_out_path.rsplit(".")[0]+".msk", combination_func='or', geometry_func="union")
    return composite_out_path


def reproject_directory(in_dir, out_dir, new_projection, extension = '.tif'):
    """
    Reprojects every file ending with extension to new_projection and saves in out_dir

    Parameters
    ----------
    in_dir
        A directory containing the rasters to be reprojected/
    out_dir
        The directory to save the output files to. Output files will be saved in out_dir, with the same
        filenames.
    new_projection
        The new projection in wkt.
    extension
        The file extension to reproject

    """
    log = logging.getLogger(__name__)
    image_paths = [os.path.join(in_dir, image_path) for image_path in os.listdir(in_dir) if image_path.endswith(extension)]
    for image_path in image_paths:
        reproj_path = os.path.join(out_dir, os.path.basename(image_path))
        log.info("Reprojecting {} to {}, storing in {}".format(image_path, reproj_path, new_projection))
        reproject_image(image_path, reproj_path, new_projection)


def reproject_image(in_raster, out_raster_path, new_projection,  driver = "GTiff",  memory = 2e3, do_post_resample=True):
    """
    Creates a new, reprojected image from in_raster using the gdal.ReprojectImage function.

    Parameters
    ----------
    in_raster
        Either a gdal.Raster object or a path to a raster
    out_raster_path
        The path to the new output raster.
    new_projection
        The new projection in .wkt
    driver
        The format of the output raster.
    memory
        The amount of memory to give to the reprojection.
    do_post_resample
        If set to false, do not resample the image back to the original projection.

    Notes
    -----
    The GDAL reprojection routine changes the size of the pixels by a very small amount; for example, a 10m pixel image
    can become a 10.002m pixel resolution image. To stop alignment issues,
    by deafult this function resamples the images back to their original resolution

    """
    if type(new_projection) is int:
        proj = osr.SpatialReference()
        proj.ImportFromEPSG(new_projection)
        new_projection = proj.ExportToWkt()
    log = logging.getLogger(__name__)
    log.info("Reprojecting {} to {}".format(in_raster, new_projection))
    if type(in_raster) is str:
        in_raster = gdal.Open(in_raster)
    res = in_raster.GetGeoTransform()[1]
    gdal.Warp(out_raster_path, in_raster, dstSRS=new_projection, warpMemoryLimit=memory, format=driver)
    # After warping, image has irregular gt; resample back to previous pixel size
    # TODO: Make this an option
    if do_post_resample:
        resample_image_in_place(out_raster_path, res)
    return out_raster_path


def composite_directory(image_dir, composite_out_dir, format="GTiff", generate_date_images=False):
    """
    Using composite_images_with_mask, creates a composite containing every image in image_dir. This will
     place a file named composite_[last image date].tif inside composite_out_dir

    Parameters
    ----------
    image_dir
        The directory containing the rasters and associated .msk files to be composited.
    composite_out_dir
        The directory that will contain the final composite
    format
        The raster format of the output image.
    generate_date_images
        If true, generates a corresponding date image for the composite. See docs for composite_images_with_mask.

    Returns
    -------
    The path to the new composite

    """
    log = logging.getLogger(__name__)
    log.info("Compositing {}".format(image_dir))
    sorted_image_paths = [os.path.join(image_dir, image_name) for image_name
                          in sort_by_timestamp(os.listdir(image_dir), recent_first=False)  # Let's think about this
                          if image_name.endswith(".tif")]
    last_timestamp = get_sen_2_image_timestamp(os.path.basename(sorted_image_paths[-1]))
    composite_out_path = os.path.join(composite_out_dir, "composite_{}.tif".format(last_timestamp))
    composite_images_with_mask(sorted_image_paths, composite_out_path, format, generate_date_image=generate_date_images)
    return composite_out_path


def flatten_probability_image(prob_image, out_path):
    """
    Takes a probability output from classify_image and flattens it into a single layer containing only the maximum
    value from each pixel.

    Parameters
    ----------
    prob_image
        The path to a probability image.
    out_path
        The place to save the flattened image.

    """
    prob_raster = gdal.Open(prob_image)
    out_raster = create_matching_dataset(prob_raster, out_path, bands=1)
    prob_array = prob_raster.GetVirtualMemArray()
    out_array = out_raster.GetVirtualMemArray(eAccess=gdal.GA_Update)
    out_array[:, :] = prob_array.max(axis=0)
    out_array = None
    prob_array = None
    out_raster = None
    prob_raster = None


def get_masked_array(raster, mask_path):
    """
    Returns a numpy.mask masked array for the raster.
    Masked pixels are FALSE in the mask image (multiplicateive map),
    but TRUE in the masked_array (nodata pixels). If the raster is multi-band and
    the mask is single-band, the mask will be applied to every raster.
    Parameters
    ----------
    raster
        A gdal.Image object
    mask_path
        The path to the mask to use

    Returns
    -------
    A numpy.masked array of the raster.

    """
    mask = gdal.Open(mask_path)
    mask_array = mask.GetVirtualMemArray()
    raster_array = raster.GetVirtualMemArray()
    # If the shapes do not match, assume single-band mask for multi-band raster
    if len(mask_array.shape) == 2 and len(raster_array.shape) == 3:
        mask_array = project_array(mask_array, raster_array.shape[0], 0)
    return np.ma.array(raster_array, mask=np.logical_not(mask_array))


def stack_and_trim_images(old_image_path, new_image_path, aoi_path, out_image):
    """
    Stacks an old and new S2 image and trims to within an aoi.
    Parameters
    ----------
    old_image_path
        Path to the image that will be the first set of bands in the output image
    new_image_path
        Path to the image that will be the second set of bands in the output image
    aoi_path
        Path to a shapefile containing the AOI
    out_image
        Path to the location of the clipped and stacked image.

    """
    log = logging.getLogger(__name__)
    if os.path.exists(out_image):
        log.warning("{} exists, skipping.")
        return
    with TemporaryDirectory() as td:
        old_clipped_image_path = os.path.join(td, "old.tif")
        new_clipped_image_path = os.path.join(td, "new.tif")
        clip_raster(old_image_path, aoi_path, old_clipped_image_path)
        clip_raster(new_image_path, aoi_path, new_clipped_image_path)
        stack_images([old_clipped_image_path, new_clipped_image_path],
                     out_image, geometry_mode="intersect")


<<<<<<< HEAD
def clip_raster(raster_path, aoi_path, out_path):
=======
def clip_raster(raster_path, aoi_path, out_path, srs_id=4326, flip_x_y = False):
>>>>>>> 52c43689
    """
    Clips a raster at raster_path to a shapefile given by aoi_path. Assumes a shapefile only has one polygon.
    Will np.floor() when converting from geo to pixel units and np.absolute() y resolution form geotransform.
    Will also reproject the shapefile to the same projection as the raster if needed.

    Parameters
    ----------
    raster_path
        Path to the raster to be clipped.
    aoi_path
        Path to a shapefile containing a single polygon
    out_path
        Path to a location to save the final output raster

    """
    # https://gis.stackexchange.com/questions/257257/how-to-use-gdal-warp-cutline-option
    with TemporaryDirectory() as td:
        log.info("Clipping {} with {}".format(raster_path, aoi_path))
        raster = gdal.Open(raster_path)
        in_gt = raster.GetGeoTransform()
        srs = osr.SpatialReference()
        srs.ImportFromWkt(raster.GetProjection())
        intersection_path = os.path.join(td, 'intersection')
        aoi = ogr.Open(aoi_path)
        if aoi.GetLayer(0).GetSpatialRef().ExportToWkt() != srs.ExportToWkt():    # Gross string comparison. Might replace with wkb
            log.info("Non-matching projections, reprojecting.")
            aoi = None
            tmp_aoi_path = os.path.join(td, "tmp_aoi.shp")
            reproject_vector(aoi_path, tmp_aoi_path, srs)
            aoi = ogr.Open(tmp_aoi_path)
        intersection = get_aoi_intersection(raster, aoi)
        min_x_geo, max_x_geo, min_y_geo, max_y_geo = intersection.GetEnvelope()
        if flip_x_y:
            min_x_geo, min_y_geo = min_y_geo, min_x_geo
            max_x_geo, max_y_geo = max_y_geo, max_x_geo
        width_pix = int(np.floor(max_x_geo - min_x_geo)/in_gt[1])
        height_pix = int(np.floor(max_y_geo - min_y_geo)/np.absolute(in_gt[5]))
<<<<<<< HEAD
        new_geotransform = (min_x_geo, in_gt[1], 0, min_y_geo, 0, in_gt[5])
        write_geometry(intersection, intersection_path, srs_id=srs.ExportToWkt())
        clip_spec = gdal.WarpOptions(
            format="GTiff",
            cutlineDSName=intersection_path+r"/geometry.shp",   # TODO: Fix the need for this
=======
        write_geometry(intersection, intersection_path, srs_id=srs_id)
        clip_spec = gdal.WarpOptions(
            format="GTiff",
            cutlineDSName=intersection_path+"/geometry.shp",
>>>>>>> 52c43689
            cropToCutline=True,
            width=width_pix,
            height=height_pix,
            dstSRS=srs
        )
        out = gdal.Warp(out_path, raster, options=clip_spec)
        out = None


def clip_raster_to_intersection(raster_to_clip_path, extent_raster_path, out_raster_path, is_landsat=False):
    """
    Clips one raster to the extent proivded by the other raster, and saves the result at out_raster_path.
    Assumes both raster_to_clip and extent_raster are in the same projection.
    Parameters
    ----------
    raster_to_clip_path
        The location of the raster to be clipped.
    extent_raster_path
        The location of the raster that will provide the extent to clip to
    out_raster_path
        A location for the finished raster
    """

    with TemporaryDirectory() as td:
        temp_aoi_path = os.path.join(td, "temp_clip.shp")
        get_extent_as_shp(extent_raster_path, temp_aoi_path)
        ext_ras = gdal.Open(extent_raster_path)
        proj = osr.SpatialReference(wkt=ext_ras.GetProjection())
        srs_id = int(proj.GetAttrValue('AUTHORITY', 1))
        clip_raster(raster_to_clip_path, temp_aoi_path, out_raster_path, srs_id, flip_x_y = is_landsat)


def create_new_image_from_polygon(polygon, out_path, x_res, y_res, bands,
                           projection, format="GTiff", datatype = gdal.GDT_Int32, nodata = -9999):
    """
    Returns an empty image that covers the extent of the imput polygon.

    Parameters
    ----------
    polygon
        An OGR.Geometry object of a single polygon
    out_path
        The path to save the new image to
    x_res
        Pixel width in the new image
    y_res
        Pixel height in the new image
    bands
        Number of bands in the new image.
    projection
        The projection, in wkt, of the output image.
    format
        The gdal raster format of the output image
    datatype
        The gdal datatype of the output image
    nodata
        The nodata value of the output image

    Returns
    -------
    A gdal.Image object

    """
    # TODO: Implement nodata
    bounds_x_min, bounds_x_max, bounds_y_min, bounds_y_max = polygon.GetEnvelope()
    if bounds_x_min >= bounds_x_max:
        bounds_x_min, bounds_x_max = bounds_x_max, bounds_x_min
    if bounds_y_min >= bounds_y_max:
        bounds_y_min, bounds_y_max = bounds_y_max, bounds_y_min
    final_width_pixels = int(np.abs(bounds_x_max - bounds_x_min) / x_res)
    final_height_pixels = int(np.abs(bounds_y_max - bounds_y_min) / y_res)
    driver = gdal.GetDriverByName(format)
    out_raster = driver.Create(
        out_path, xsize=final_width_pixels, ysize=final_height_pixels,
        bands=bands, eType=datatype
    )
    out_raster.SetGeoTransform([
        bounds_x_min, x_res, 0,
        bounds_y_max, 0, y_res * -1
    ])
    out_raster.SetProjection(projection)
    return out_raster


def resample_image_in_place(image_path, new_res):
    """
    Resamples an image in-place using gdalwarp to new_res in metres.
    WARNING: This will make a permanent change to an image! Use with care.

    Parameters
    ----------
    image_path
        Path to the image to be resampled

    new_res
        Pixel edge size in meters

    """
    # I don't like using a second object here, but hey.
    with TemporaryDirectory() as td:
        # Remember this is used for masks, so any averging resample strat will cock things up.
        args = gdal.WarpOptions(
            xRes=new_res,
            yRes=new_res
        )
        temp_image = os.path.join(td, "temp_image.tif")
        error = gdal.Warp(temp_image, image_path, options=args)
        shutil.move(temp_image, image_path)


def raster_to_array(rst_pth):
    """Reads in a raster file and returns a N-dimensional array.

    Parameters
    ----------
    rst_pth
        Path to input raster.
    Returns
    -------
    As N-dimensional array.
    """
    log = logging.getLogger(__name__)
    in_ds = gdal.Open(rst_pth)
    out_array = in_ds.ReadAsArray()

    return out_array

def get_extent_as_shp(in_ras_path, out_shp_path):
    """"""
    #By Qing
    os.system('gdaltindex ' + out_shp_path + ' ' + in_ras_path)
    return out_shp_path


def calc_ndvi(raster_path, output_path):
    raster = gdal.Open(raster_path)
    out_raster = create_matching_dataset(raster, output_path, datatype=gdal.GDT_Float32)
    array = raster.GetVirtualMemArray()
    out_array = out_raster.GetVirtualMemArray(eAccess=gdal.GA_Update)
    R = array[2, ...]
    I = array[3, ...]
    out_array[...] = (R-I)/(R+I)

    out_array[...] = np.where(out_array == -2147483648, 0, out_array)

    R = None
    I = None
    array = None
    out_array = None
    raster = None
    out_raster = None


def apply_band_function(in_path, function, bands, out_path, out_datatype = gdal.GDT_Int32):
    """Applys an arbitrary band mathemtics function to an image at in_path and saves the result at out_map.
    Function should be a function ofblect of the form f(band_input_A, band_input_B, ...)"""
    raster = gdal.Open(in_path)
    out_raster = create_matching_dataset(raster, out_path=out_path, datatype=out_datatype)
    array = raster.GetVirtualMemArray()
    out_array = out_raster.GetVirtualMemArray(eAccess=gdal.GA_Update)
    band_views = [array[band, ...] for band in bands]
    out_array[...] = function(*band_views)
    out_array = None
    for view in band_views:
        view = None
    raster = None
    out_raster = None


def ndvi_function(r, i):
    return (r-i)/(r+i)


def raster_sum(inRstList, outFn, outFmt='GTiff'):
    """Creates a raster stack from a list of rasters. Adapted from Chris Gerard's
    book 'Geoprocessing with Python'. The out put data type is the same as the input data type.

    Parameters
    ----------

    inRstList
        List of rasters to stack.
    outFmt
        String specifying the input data format e.g. 'GTiff' or 'VRT'.
    outFn
        Filename output as str including directory else image will be
        written to current working directory.

    """
    log = logging.getLogger(__name__)
    log.info('Starting raster sum function.')

    # open 1st band to get info
    in_ds = gdal.Open(inRstList[0])
    in_band = in_ds.GetRasterBand(1)

    # Get raster shape
    rst_dim = (in_band.YSize, in_band.XSize)

    # initiate empty array
    empty_arr = np.empty(rst_dim, dtype=np.uint8)

    for i, rst in enumerate(inRstList):
        # Todo: Check that dimensions and shape of both arrays are the same in the first loop.
        ds = gdal.Open(rst)
        bnd = ds.GetRasterBand(1)
        arr = bnd.ReadAsArray()
        empty_arr = empty_arr + arr

    # Create a 1 band GeoTiff with the same properties as the input raster
    driver = gdal.GetDriverByName(outFmt)
    out_ds = driver.Create(outFn, in_band.XSize, in_band.YSize, 1,
                           in_band.DataType)
    out_ds.SetProjection(in_ds.GetProjection())
    out_ds.SetGeoTransform(in_ds.GetGeoTransform())

    out_ds.GetRasterBand(1).WriteArray(empty_arr)

    # write the data to disk
    out_ds.FlushCache()

    # Compute statistics on each output band setting ComputeStatistics to false calculates stats on all pixels
    # not estimates
    out_ds.GetRasterBand(1).ComputeStatistics(False)

    out_ds.BuildOverviews("average", [2, 4, 8, 16, 32])

    out_ds = None

    log.info('Finished summing up of raster layers.')


def filter_by_class_map(image_path, class_map_path, out_map_path, classes_of_interest, out_resolution=10):
    """
    Filters a raster with a set of classes for corresponding for pixels in filter_map_path containing only
    classes_of_interest. Assumes that filter_map_path and class_map_path are same resolution and projection.


    Parameters
    ----------
    image_path
        Path to the imaage to be filtered
    class_map_path
    out_map_path
    classes_of_interest
    out_resolution

    Returns
    -------

    """
    # TODO: Include nodata value
    log = logging.getLogger(__name__)
    log.info("Filtering {} using classes{} from map {}".format(class_map_path, classes_of_interest, image_path))
    with TemporaryDirectory() as td:

        binary_mask_path = os.path.join(td, "binary_mask.tif")
        create_mask_from_class_map(class_map_path, binary_mask_path, classes_of_interest, out_resolution=out_resolution)

        log.info("Mask created at {}, applying...".format(binary_mask_path))
        class_map = gdal.Open(binary_mask_path)
        class_array = class_map.GetVirtualMemArray()

        image_map = gdal.Open(image_path)
        image_array = image_map.GetVirtualMemArray()
        out_map = create_matching_dataset(image_map, out_map_path)
        out_array = out_map.GetVirtualMemArray(eAccess=gdal.GA_Update)
        class_bounds = get_raster_bounds(class_map)
        image_bounds = get_raster_bounds(image_map)
        in_x_min, in_x_max, in_y_min, in_y_max = pixel_bounds_from_polygon(image_map, class_bounds)
        image_view = image_array[in_y_min: in_y_max, in_x_min: in_x_max]
        class_x_min, class_x_max, class_y_min, class_y_max = pixel_bounds_from_polygon(class_map, image_bounds)
        class_view = class_array[class_y_min: class_y_max, class_x_min: class_x_max]
        filtered_array = apply_array_image_mask(class_view, image_view)

        np.copyto(out_array, filtered_array)
        out_array = None
        out_map = None
        class_array = None
        class_map = None

    log.info("Map filtered")
    return out_map_path


def open_dataset_from_safe(safe_file_path, band, resolution = "10m"):
    """Opens a dataset given a safe file. Give band as a string."""
    image_glob = r"GRANULE/*/IMG_DATA/R{}/*_{}_{}.jp2".format(resolution, band, resolution)
    # edited by hb91
    #image_glob = r"GRANULE/*/IMG_DATA/*_{}.jp2".format(band)
    fp_glob = os.path.join(safe_file_path, image_glob)
    image_file_path = glob.glob(fp_glob)
    out = gdal.Open(image_file_path[0])
    return out


def preprocess_sen2_images(l2_dir, out_dir, l1_dir, cloud_threshold=60, buffer_size=0, epsg=None,
                           bands=("B08", "B04", "B03", "B02"), out_resolution=10):
    """For every .SAFE folder in in_dir, stacks band 2,3,4 and 8  bands into a single geotif, creates a cloudmask from
    the combined fmask and sen2cor cloudmasks and reprojects to a given EPSG if provided"""
    safe_file_path_list = [os.path.join(l2_dir, safe_file_path) for safe_file_path in os.listdir(l2_dir)]
    for l2_safe_file in safe_file_path_list:
        with TemporaryDirectory() as temp_dir:
            log.info("----------------------------------------------------")
            log.info("Merging 10m bands in SAFE dir: {}".format(l2_safe_file))
            temp_path = os.path.join(temp_dir, get_sen_2_granule_id(l2_safe_file)) + ".tif"
            log.info("Output file: {}".format(temp_path))
            stack_sentinel_2_bands(l2_safe_file, temp_path, bands=bands, out_resolution=out_resolution)

            log.info("Creating cloudmask for {}".format(temp_path))
            l1_safe_file = get_l1_safe_file(l2_safe_file, l1_dir)
            mask_path = get_mask_path(temp_path)
            create_mask_from_sen2cor_and_fmask(l1_safe_file, l2_safe_file, mask_path, buffer_size=buffer_size)
            log.info("Cloudmask created")

            # Fold the output resolution bits into
            out_path = os.path.join(out_dir, os.path.basename(temp_path))
            out_mask_path = os.path.join(out_dir, os.path.basename(mask_path))

            if epsg:
                log.info("Reprojecting images to {}".format(epsg))
                proj = osr.SpatialReference()
                proj.ImportFromEPSG(epsg)
                wkt = proj.ExportToWkt()
                reproject_image(temp_path, out_path, wkt)
                reproject_image(mask_path, out_mask_path, wkt)
                resample_image_in_place(out_mask_path, out_resolution)
            else:
                log.info("Moving images to {}".format(out_dir))
                shutil.move(temp_path, out_path)
                shutil.move(mask_path, out_mask_path)
                resample_image_in_place(out_mask_path, out_resolution)


def preprocess_landsat_images(image_dir, out_image_path, new_projection = None):
    """
    Stacks a set of Landsat images into a single raster and reorders the bands into
    [bands, y, x] - by default, Landsat uses [x,y] and bands are in seperate rasters.
    """
<<<<<<< HEAD
    band_path_list = [os.path.join(image_dir, image_name)
=======
    band_path_list = [os.path.join(image_dir, image_name) 
>>>>>>> 52c43689
            for image_name in sorted(os.listdir(image_dir)) if image_name.endswith('.tif')]
    n_bands = len(band_path_list)
    driver = gdal.GetDriverByName("GTiff")
    first_ls_raster = gdal.Open(band_path_list[0])
    first_ls_array = first_ls_raster.GetVirtualMemArray()
    out_image = driver.Create(out_image_path,
            xsize = first_ls_array.shape[1],
            ysize = first_ls_array.shape[0],
            bands = n_bands,
            eType = first_ls_raster.GetRasterBand(1).DataType
            )
    out_image.SetGeoTransform(first_ls_raster.GetGeoTransform())
    out_image.SetProjection(first_ls_raster.GetProjection())
    out_array = out_image.GetVirtualMemArray(eAccess = gdal.GA_Update)
    first_ls_array = None
    first_ls_raster = None
    for ii, ls_raster_path in enumerate(band_path_list):
        ls_raster = gdal.Open(ls_raster_path)
        ls_array = ls_raster.GetVirtualMemArray()
        out_array[ii, ...] = ls_array[...]
        ls_array = None
        ls_raster = None
    out_array = None
    out_image = None
    if new_projection:
        with TemporaryDirectory() as td:
            temp_path = os.path.join(td, "reproj_temp.tif")
<<<<<<< HEAD
            reproject_image(out_image_path, temp_path, new_projection, do_post_resample=False)
=======
            reproject_image(out_image_path, temp_path, new_projection, do_post_resample = False)
>>>>>>> 52c43689
            os.remove(out_image_path)
            os.rename(temp_path, out_image_path)
            resample_image_in_place(out_image_path, 30)

<<<<<<< HEAD

=======
>>>>>>> 52c43689
def stack_sentinel_2_bands(safe_dir, out_image_path, bands=("B02", "B03", "B04", "B08"), out_resolution=10):
    """Stacks the specified bands of a .SAFE granule directory into a single geotiff"""

    band_paths = [get_sen_2_band_path(safe_dir, band, out_resolution) for band in bands]

    # Move every image NOT in the requested resolution to resample_dir and resample
    with TemporaryDirectory() as resample_dir:
        new_band_paths = []
        for band_path in band_paths:
            if get_image_resolution(band_path) != out_resolution:
                log.info("Resampling {} to {}m".format(band_path, out_resolution))
                resample_path = os.path.join(resample_dir, os.path.basename(band_path))
                shutil.copy(band_path, resample_path)
                resample_image_in_place(resample_path, out_resolution)  # why did I make this the only in-place function?
                new_band_paths.append(resample_path)
            else:
                new_band_paths.append(band_path)

        stack_images(new_band_paths, out_image_path, geometry_mode="intersect")

    # Saving band labels in images
    new_raster = gdal.Open(out_image_path)
    for band_index, band_label in enumerate(bands):
        band = new_raster.GetRasterBand(band_index+1)
        band.SetDescription(band_label)

    return out_image_path


def get_sen_2_band_path(l2_safe_dir, band, resolution=None):
    """Returns the path to the raster of the specified band in the specified safe_dir. """
    if resolution == 10:
        res_string = "10m"
    elif resolution == 20:
        res_string = "20m"
    elif resolution == 60:
        res_string = "60m"
    else:
        res_string = None

    if res_string in ["10m", "20m", "60m"]:  # If resolution is given, then find the band of that resolution
        band_glob = "GRANULE/*/IMG_DATA/R{}/*_{}_*.*".format(res_string, band)
        band_glob = os.path.join(l2_safe_dir, band_glob)
        try:
            band_path = glob.glob(band_glob)[0]
        except IndexError:
            log.warning("Band {} not found of specified resolution, searching in other available resolutions".format(band))

    if res_string is None or 'band_path' not in locals():  # Else use the highest resolution available for that band
        band_glob = "GRANULE/*/IMG_DATA/R*/*_{}_*.*".format(band)
        band_glob = os.path.join(l2_safe_dir, band_glob)
        band_paths = glob.glob(band_glob)
        try:
            band_path = sorted(band_paths)[0] # Sorting alphabetically gives the highest resolution first
        except TypeError:
            raise FileNotFoundError("Band {} not found for safe file {}". format(band, l2_safe_dir))
    return band_path


def get_image_resolution(image_path):
    """Returns the resolution of the image in its native projection. Assumes square pixels."""
    image= gdal.Open(image_path)
    if image is None:
        raise FileNotFoundError("Image not found at {}".format(image_path))
    gt = image.GetGeoTransform()
    if gt[1] != gt[5]*-1:
        raise NonSquarePixelException("Image at {} has non-square pixels - this is currently not implemented in Pyeo")
    return gt[1]


def stack_old_and_new_images(old_image_path, new_image_path, out_dir, create_combined_mask=True):
    """
    Stacks two images with the same tile
    Names the result with the two timestamps.
    First, decompose the granule ID into its components:
    e.g. S2A, MSIL2A, 20180301, T162211, N0206, R040, T15PXT, 20180301, T194348
    are the mission ID(S2A/S2B), product level(L2A), datatake sensing start date (YYYYMMDD) and time(THHMMSS),
    the Processing Baseline number (N0206), Relative Orbit number (RO4O), Tile Number field (T15PXT),
    followed by processing run date and then time
    """
    log = logging.getLogger(__name__)
    tile_old = get_sen_2_image_tile(old_image_path)
    tile_new = get_sen_2_image_tile(new_image_path)
    if (tile_old == tile_new):
        log.info("Stacking {} and".format(old_image_path))
        log.info("         {}".format(new_image_path))
        old_timestamp = get_sen_2_image_timestamp(os.path.basename(old_image_path))
        new_timestamp = get_sen_2_image_timestamp(os.path.basename(new_image_path))
        out_path = os.path.join(out_dir, tile_new + '_' + old_timestamp + '_' + new_timestamp)
        log.info("Output stacked file: {}".format(out_path + ".tif"))
        stack_images([old_image_path, new_image_path], out_path + ".tif")
        if create_combined_mask:
            out_mask_path = out_path + ".msk"
            old_mask_path = get_mask_path(old_image_path)
            new_mask_path = get_mask_path(new_image_path)
            combine_masks([old_mask_path, new_mask_path], out_mask_path, combination_func="and", geometry_func="intersect")
        return out_path + ".tif"
    else:
        log.error("Tiles  of the two images do not match. Aborted.")


def apply_sen2cor(image_path, sen2cor_path, delete_unprocessed_image=False):
    """Applies sen2cor to the SAFE file at image_path. Returns the path to the new product."""
    # Here be OS magic. Since sen2cor runs in its own process, Python has to spin around and wait
    # for it; since it's doing that, it may as well be logging the output from sen2cor. This
    # approach can be multithreaded in future to process multiple image (1 per core) but that
    # will take some work to make sure they all finish before the program moves on.
    # added sen2cor_path by hb91
    out_dir = os.path.dirname(image_path)
    log.info("calling subprocess: {}".format([sen2cor_path, image_path, '--output_dir', os.path.dirname(image_path)]))
    now_time = datetime.datetime.now()   # I can't think of a better way of geting the new outpath from sen2cor
    timestamp = now_time.strftime(r"%Y%m%dT%H%M%S")
    sen2cor_proc = subprocess.Popen([sen2cor_path, image_path, '--output_dir', os.path.dirname(image_path)],
                                    stdout=subprocess.PIPE, stderr=subprocess.PIPE,
                                    universal_newlines=True)
    while True:
        nextline = sen2cor_proc.stdout.readline()
        if len(nextline) > 0:
            log.info(nextline)
        if nextline == '' and sen2cor_proc.poll() is not None:
            break
        if "CRITICAL" in nextline:
            #log.error(nextline)
            raise subprocess.CalledProcessError(-1, "L2A_Process")

    log.info("sen2cor processing finished for {}".format(image_path))
    log.info("Validating:")
    version = get_sen2cor_version(sen2cor_path)
    out_path = build_sen2cor_output_path(image_path, timestamp, version)
    if not check_for_invalid_l2_data(out_path):
        log.error("10m imagery not present in {}".format(out_path))
        raise BadS2Exception
    if delete_unprocessed_image:
        log.info("removing {}".format(image_path))
        shutil.rmtree(image_path)
    return out_path


def build_sen2cor_output_path(image_path, timestamp, version):
    """
    Creates a sen2cor output path dependent on the version of sen2cor
    Parameters
    ----------
    image_path
        Path to the image
    timestamp
        Timestamp that processing was started (required for v >= 2.8)
    version
        String of the version of sen2cor (ex "2.05.05")

    Returns
    -------
    The path of the finished sen2cor file

    """
    # Accounting for sen2cors ever-shifting filename format
    if version >= "2.08.00":
        out_path = image_path.replace("MSIL1C", "MSIL2A")
        baseline = get_sen_2_baseline(image_path)
        out_path = out_path.replace(baseline, "N9999")
        out_path = out_path.rpartition("_")[0] + "_" + timestamp + ".SAFE"
    else:
        out_path = image_path.replace("MSIL1C", "MSIL2A")
    return out_path


def get_sen2cor_version(sen2cor_path):
    """
    Gets the version number of sen2cor from the help string.
    Parameters
    ----------
    sen2cor_path
        Path the the sen2cor executable

    Returns
    -------
    A string of the version of sen2cor at sen2cor_path

    """
    proc = subprocess.run([sen2cor_path, "--help"], stdout=subprocess.PIPE)
    help_string = proc.stdout.decode("utf-8")

    # Looks for the string "Version: " followed by three sets of digits separated by period characters.
    # Returns the three character string as group 1.
    version_regex = r"Version: (\d+.\d+.\d+)"
    match = re.search(version_regex, help_string)
    if match:
        return match.group(1)
    else:
        raise FileNotFoundError("Version information not found; please check your sen2cor path.")


def atmospheric_correction(in_directory, out_directory, sen2cor_path, delete_unprocessed_image=False):
    """Applies Sen2cor cloud correction to level 1C images"""
    log = logging.getLogger(__name__)
    images = [image for image in os.listdir(in_directory)
              if image.startswith('MSIL1C', 4)]
    # Opportunity for multithreading here
    for image in images:
        log.info("Atmospheric correction of {}".format(image))
        image_path = os.path.join(in_directory, image)
        image_timestamp = datetime.datetime.now().strftime(r"%Y%m%dT%H%M%S")
        out_name = build_sen2cor_output_path(image, image_timestamp, get_sen2cor_version(sen2cor_path))
        out_path = os.path.join(out_directory, out_name)
        out_glob = out_path.rpartition("_")[0] + "*"
        if glob.glob(out_glob):
            log.warning("{} exists. Skipping.".format(out_path))
            continue
        try:
            l2_path = apply_sen2cor(image_path, sen2cor_path, delete_unprocessed_image=delete_unprocessed_image)
        except (subprocess.CalledProcessError, BadS2Exception):
            log.error("Atmospheric correction failed for {}. Moving on to next image.".format(image))
            pass
        else:
            l2_name = os.path.basename(l2_path)
            log.info("L2  path: {}".format(l2_path))
            log.info("New path: {}".format(os.path.join(out_directory, l2_name)))
            os.rename(l2_path, os.path.join(out_directory, l2_name))


def create_mask_from_model(image_path, model_path, model_clear=0, num_chunks=10, buffer_size=0):
    """Returns a multiplicative mask (0 for cloud, shadow or haze, 1 for clear) built from the model at model_path."""
    from pyeo.classification import classify_image  # Deferred import to deal with circular reference
    with TemporaryDirectory() as td:
        log = logging.getLogger(__name__)
        log.info("Building cloud mask for {} with model {}".format(image_path, model_path))
        temp_mask_path = os.path.join(td, "cat_mask.tif")
        classify_image(image_path, model_path, temp_mask_path, num_chunks=num_chunks)
        temp_mask = gdal.Open(temp_mask_path, gdal.GA_Update)
        temp_mask_array = temp_mask.GetVirtualMemArray()
        mask_path = get_mask_path(image_path)
        mask = create_matching_dataset(temp_mask, mask_path, datatype=gdal.GDT_Byte)
        mask_array = mask.GetVirtualMemArray(eAccess=gdal.GF_Write)
        mask_array[:, :] = np.where(temp_mask_array != model_clear, 0, 1)
        temp_mask_array = None
        mask_array = None
        temp_mask = None
        mask = None
        if buffer_size:
            buffer_mask_in_place(mask_path, buffer_size)
        log.info("Cloud mask for {} saved in {}".format(image_path, mask_path))
        return mask_path


def create_mask_from_confidence_layer(l2_safe_path, out_path, cloud_conf_threshold=0, buffer_size=3):
    """Creates a multiplicative binary mask where cloudy pixels are 0 and non-cloudy pixels are 1. If
    cloud_conf_threshold = 0, use scl mask else use confidence image """
    log = logging.getLogger(__name__)
    log.info("Creating mask for {} with {} confidence threshold".format(l2_safe_path, cloud_conf_threshold))
    if cloud_conf_threshold:
        cloud_glob = "GRANULE/*/QI_DATA/*CLD*_20m.jp2"  # This should match both old and new mask formats
        cloud_path = glob.glob(os.path.join(l2_safe_path, cloud_glob))[0]
        cloud_image = gdal.Open(cloud_path)
        cloud_confidence_array = cloud_image.GetVirtualMemArray()
        mask_array = (cloud_confidence_array < cloud_conf_threshold)
        cloud_confidence_array = None
    else:
        cloud_glob = "GRANULE/*/IMG_DATA/R20m/*SCL*_20m.jp2"  # This should match both old and new mask formats
        cloud_path = glob.glob(os.path.join(l2_safe_path, cloud_glob))[0]
        cloud_image = gdal.Open(cloud_path)
        scl_array = cloud_image.GetVirtualMemArray()
        mask_array = np.isin(scl_array, (4, 5, 6))

    mask_image = create_matching_dataset(cloud_image, out_path)
    mask_image_array = mask_image.GetVirtualMemArray(eAccess=gdal.GF_Write)
    np.copyto(mask_image_array, mask_array)
    mask_image_array = None
    cloud_image = None
    mask_image = None
    resample_image_in_place(out_path, 10)
    if buffer_size:
        buffer_mask_in_place(out_path, buffer_size)
    log.info("Mask created at {}".format(out_path))
    return out_path


def create_mask_from_class_map(class_map_path, out_path, classes_of_interest, buffer_size=0, out_resolution=None):
    """Creates a mask from a classification mask: 1 for each pixel containing one of classes_of_interest, otherwise 0"""
    # TODO: pull this out of the above function
    class_image = gdal.Open(class_map_path)
    class_array = class_image.GetVirtualMemArray()
    mask_array = np.isin(class_array, classes_of_interest)
    out_mask = create_matching_dataset(class_image, out_path, datatype=gdal.GDT_Byte)
    out_array = out_mask.GetVirtualMemArray(eAccess=gdal.GA_Update)
    np.copyto(out_array, mask_array)
    class_array = None
    class_image = None
    out_array = None
    out_mask = None
    if out_resolution:
        resample_image_in_place(out_path, out_resolution)
    if buffer_size:
        buffer_mask_in_place(out_path, buffer_size)
    return out_path


def combine_masks(mask_paths, out_path, combination_func = 'and', geometry_func ="intersect"):
    """ORs or ANDs several masks. Gets metadata from top mask. Assumes that masks are a
    Python true or false. Also assumes that all masks are the same projection for now."""
    # TODO Implement intersection and union
    log = logging.getLogger(__name__)
    log.info("Combining masks {}:\n   combination function: '{}'\n   geometry function:'{}'".format(
        mask_paths, combination_func, geometry_func))
    masks = [gdal.Open(mask_path) for mask_path in mask_paths]
    combined_polygon = align_bounds_to_whole_number(get_combined_polygon(masks, geometry_func))
    gt = masks[0].GetGeoTransform()
    x_res = gt[1]
    y_res = gt[5]*-1  # Y res is -ve in geotransform
    bands = 1
    projection = masks[0].GetProjection()
    out_mask = create_new_image_from_polygon(combined_polygon, out_path, x_res, y_res,
                                             bands, projection, datatype=gdal.GDT_Byte, nodata=0)

    # This bit here is similar to stack_raster, but different enough to not be worth spinning into a combination_func
    # I might reconsider this later, but I think it'll overcomplicate things.
    out_mask_array = out_mask.GetVirtualMemArray(eAccess=gdal.GF_Write)
    out_mask_array[:, :] = 1
    for i, in_mask in enumerate(masks):
        in_mask_array = in_mask.GetVirtualMemArray()
        if geometry_func == "intersect":
            out_x_min, out_x_max, out_y_min, out_y_max = pixel_bounds_from_polygon(out_mask, combined_polygon)
            in_x_min, in_x_max, in_y_min, in_y_max = pixel_bounds_from_polygon(in_mask, combined_polygon)
        elif geometry_func == "union":
            out_x_min, out_x_max, out_y_min, out_y_max = pixel_bounds_from_polygon(out_mask, get_raster_bounds(in_mask))
            in_x_min, in_x_max, in_y_min, in_y_max = pixel_bounds_from_polygon(in_mask, get_raster_bounds(in_mask))
        else:
            raise Exception("Invalid geometry_func; can be 'intersect' or 'union'")
        out_mask_view = out_mask_array[out_y_min: out_y_max, out_x_min: out_x_max]
        in_mask_view = in_mask_array[in_y_min: in_y_max, in_x_min: in_x_max]
        if i is 0:
            out_mask_view[:,:] = in_mask_view
        else:
            if combination_func is 'or':
                out_mask_view[:, :] = np.bitwise_or(out_mask_view, in_mask_view, dtype=np.uint8)
            elif combination_func is 'and':
                out_mask_view[:, :] = np.bitwise_and(out_mask_view, in_mask_view, dtype=np.uint8)
            elif combination_func is 'nor':
                out_mask_view[:, :] = np.bitwise_not(np.bitwise_or(out_mask_view, in_mask_view, dtype=np.uint8), dtype=np.uint8)
            else:
                raise Exception("Invalid combination_func; valid values are 'or', 'and', and 'nor'")
        in_mask_view = None
        out_mask_view = None
        in_mask_array = None
        in_mask = None
    out_mask_array = None
    out_mask = None
    return out_path


def buffer_mask_in_place(mask_path, buffer_size):
    """Expands a mask in-place, overwriting the previous mask"""
    log = logging.getLogger(__name__)
    log.info("Buffering {} with buffer size {}".format(mask_path, buffer_size))
    mask = gdal.Open(mask_path, gdal.GA_Update)
    mask_array = mask.GetVirtualMemArray(eAccess=gdal.GA_Update)
    cache = morph.binary_erosion(mask_array, selem=morph.disk(buffer_size))
    np.copyto(mask_array, cache)
    mask_array = None
    mask = None


def apply_array_image_mask(array, mask, fill_value=0):
    """Applies a mask of (y,x) to an image array of (bands, y, x). Replaces any masked pixels with fill_value
    Mask is an a 2 dimensional array of 1 ( unmasked) and 0 (masked)"""
    stacked_mask = np.broadcast_to(mask, array.shape)
    return np.where(stacked_mask == 1, array, fill_value)


def create_mask_from_sen2cor_and_fmask(l1_safe_file, l2_safe_file, out_mask_path, buffer_size=0):
    with TemporaryDirectory() as td:
        s2c_mask_path = os.path.join(td, "s2_mask.tif")
        fmask_mask_path = os.path.join(td, "fmask.tif")
        create_mask_from_confidence_layer(l2_safe_file, s2c_mask_path, buffer_size=buffer_size)
        create_mask_from_fmask(l1_safe_file, fmask_mask_path)
        combine_masks([s2c_mask_path, fmask_mask_path], out_mask_path, combination_func="and", geometry_func="union")


def create_mask_from_fmask(in_l1_dir, out_path):
    log = logging.getLogger(__name__)
    log.info("Creating fmask for {}".format(in_l1_dir))
    with TemporaryDirectory() as td:
        temp_fmask_path = os.path.join(td, "fmask.tif")
        apply_fmask(in_l1_dir, temp_fmask_path)
        fmask_image = gdal.Open(temp_fmask_path)
        fmask_array = fmask_image.GetVirtualMemArray()
        out_image = create_matching_dataset(fmask_image, out_path, datatype=gdal.GDT_Byte)
        out_array = out_image.GetVirtualMemArray(eAccess=gdal.GA_Update)
        log.info("fmask created, converting to binary cloud/shadow mask")
        out_array[:,:] = np.isin(fmask_array, (2, 3, 4), invert=True)
        out_array = None
        out_image = None
        fmask_array = None
        fmask_image = None
        resample_image_in_place(out_path, 10)


def apply_fmask(in_safe_dir, out_file, fmask_command="/home/ubuntu/anaconda3/envs/eoenv/bin/fmask_sentinel2Stacked.py"):
    """Calls fmask to create a new mask for L1 data"""
    # For reasons known only to the spirits, calling subprocess.run from within this function on a HPC cause the PATH
    # to be prepended with a Windows "eoenv\Library\bin;" that breaks the environment. What follows is a large kludge.
    if "torque" in os.getenv("PATH"):  # Are we on a HPC? If so, give explicit path to fmask
        fmask_command = "/data/clcr/shared/miniconda3/envs/eoenv/bin/fmask_sentinel2Stacked.py"
    log = logging.getLogger(__name__)
    args = [
        fmask_command,
        "-o", out_file,
        "--safedir", in_safe_dir
    ]
    log.info("Creating fmask from {}, output at {}".format(in_safe_dir, out_file))
    fmask_proc = subprocess.Popen(args, stdout=subprocess.PIPE, stderr=subprocess.PIPE, universal_newlines=True)
    while True:
        nextline = fmask_proc.stdout.readline()
        if len(nextline) > 0:
            log.info(nextline)
        if nextline == '' and fmask_proc.poll() is not None:
            break<|MERGE_RESOLUTION|>--- conflicted
+++ resolved
@@ -48,6 +48,7 @@
 from pyeo.filesystem_utilities import sort_by_timestamp, get_sen_2_tiles, get_l1_safe_file, get_sen_2_image_timestamp, \
     get_sen_2_image_tile, get_sen_2_granule_id, check_for_invalid_l2_data, get_mask_path, get_sen_2_baseline
 from pyeo.exceptions import CreateNewStacksException, StackImagesException, BadS2Exception, NonSquarePixelException
+
 
 log = logging.getLogger("pyeo")
 
@@ -263,7 +264,6 @@
 
     """
     #TODO: Confirm the union works, and confirm that nondata defaults to 0.
-    
 
     log.info("Stacking images {}".format(raster_paths))
     if len(raster_paths) <= 1:
@@ -281,7 +281,6 @@
                                                total_layers, projection, format, datatype)
 
     # I've done some magic here. GetVirtualMemArray lets you change a raster directly without copying
-    
     out_raster_array = out_raster.GetVirtualMemArray(eAccess=gdal.GF_Write)
     present_layer = 0
     for i, in_raster in enumerate(rasters):
@@ -780,11 +779,7 @@
                      out_image, geometry_mode="intersect")
 
 
-<<<<<<< HEAD
-def clip_raster(raster_path, aoi_path, out_path):
-=======
 def clip_raster(raster_path, aoi_path, out_path, srs_id=4326, flip_x_y = False):
->>>>>>> 52c43689
     """
     Clips a raster at raster_path to a shapefile given by aoi_path. Assumes a shapefile only has one polygon.
     Will np.floor() when converting from geo to pixel units and np.absolute() y resolution form geotransform.
@@ -798,6 +793,8 @@
         Path to a shapefile containing a single polygon
     out_path
         Path to a location to save the final output raster
+    srs_id
+        DEPRECEATED, NOT REQUIRED: Projection of the input raster.
 
     """
     # https://gis.stackexchange.com/questions/257257/how-to-use-gdal-warp-cutline-option
@@ -822,24 +819,18 @@
             max_x_geo, max_y_geo = max_y_geo, max_x_geo
         width_pix = int(np.floor(max_x_geo - min_x_geo)/in_gt[1])
         height_pix = int(np.floor(max_y_geo - min_y_geo)/np.absolute(in_gt[5]))
-<<<<<<< HEAD
         new_geotransform = (min_x_geo, in_gt[1], 0, min_y_geo, 0, in_gt[5])
         write_geometry(intersection, intersection_path, srs_id=srs.ExportToWkt())
         clip_spec = gdal.WarpOptions(
             format="GTiff",
             cutlineDSName=intersection_path+r"/geometry.shp",   # TODO: Fix the need for this
-=======
-        write_geometry(intersection, intersection_path, srs_id=srs_id)
-        clip_spec = gdal.WarpOptions(
-            format="GTiff",
-            cutlineDSName=intersection_path+"/geometry.shp",
->>>>>>> 52c43689
             cropToCutline=True,
             width=width_pix,
             height=height_pix,
             dstSRS=srs
         )
         out = gdal.Warp(out_path, raster, options=clip_spec)
+        out.SetGeoTransform(new_geotransform)
         out = None
 
 
@@ -1173,11 +1164,7 @@
     Stacks a set of Landsat images into a single raster and reorders the bands into
     [bands, y, x] - by default, Landsat uses [x,y] and bands are in seperate rasters.
     """
-<<<<<<< HEAD
     band_path_list = [os.path.join(image_dir, image_name)
-=======
-    band_path_list = [os.path.join(image_dir, image_name) 
->>>>>>> 52c43689
             for image_name in sorted(os.listdir(image_dir)) if image_name.endswith('.tif')]
     n_bands = len(band_path_list)
     driver = gdal.GetDriverByName("GTiff")
@@ -1205,19 +1192,12 @@
     if new_projection:
         with TemporaryDirectory() as td:
             temp_path = os.path.join(td, "reproj_temp.tif")
-<<<<<<< HEAD
             reproject_image(out_image_path, temp_path, new_projection, do_post_resample=False)
-=======
-            reproject_image(out_image_path, temp_path, new_projection, do_post_resample = False)
->>>>>>> 52c43689
             os.remove(out_image_path)
             os.rename(temp_path, out_image_path)
             resample_image_in_place(out_image_path, 30)
 
-<<<<<<< HEAD
-
-=======
->>>>>>> 52c43689
+
 def stack_sentinel_2_bands(safe_dir, out_image_path, bands=("B02", "B03", "B04", "B08"), out_resolution=10):
     """Stacks the specified bands of a .SAFE granule directory into a single geotiff"""
 
@@ -1614,7 +1594,7 @@
         resample_image_in_place(out_path, 10)
 
 
-def apply_fmask(in_safe_dir, out_file, fmask_command="/home/ubuntu/anaconda3/envs/eoenv/bin/fmask_sentinel2Stacked.py"):
+def apply_fmask(in_safe_dir, out_file, fmask_command="fmask_sentinel2Stacked.py"):
     """Calls fmask to create a new mask for L1 data"""
     # For reasons known only to the spirits, calling subprocess.run from within this function on a HPC cause the PATH
     # to be prepended with a Windows "eoenv\Library\bin;" that breaks the environment. What follows is a large kludge.
